// Licensed under the Apache License, Version 2.0 (the "License");
// you may not use this file except in compliance with the License.
// You may obtain a copy of the License at
//
// http://www.apache.org/licenses/LICENSE-2.0
//
// Unless required by applicable law or agreed to in writing, software
// distributed under the License is distributed on an "AS IS" BASIS,
// WITHOUT WARRANTIES OR CONDITIONS OF ANY KIND, either express or implied.
// See the License for the specific language governing permissions and
// limitations under the License.

//! SQL Abstract Syntax Tree (AST) types

mod data_type;
mod ddl;
mod operator;
mod query;
mod value;
pub mod visit;

use std::fmt;

pub use self::data_type::DataType;
pub use self::ddl::{
    AlterTableOperation, ColumnDef, ColumnOption, ColumnOptionDef, TableConstraint,
};
pub use self::operator::{BinaryOperator, UnaryOperator};
pub use self::query::{
    Cte, Fetch, Join, JoinConstraint, JoinOperator, OrderByExpr, Query, Select, SelectItem,
    SetExpr, SetOperator, TableAlias, TableFactor, TableWithJoins, Values,
};
pub use self::value::{DateTimeField, Value};

struct DisplaySeparated<'a, T>
where
    T: fmt::Display,
{
    slice: &'a [T],
    sep: &'static str,
}

impl<'a, T> fmt::Display for DisplaySeparated<'a, T>
where
    T: fmt::Display,
{
    fn fmt(&self, f: &mut fmt::Formatter) -> fmt::Result {
        let mut delim = "";
        for t in self.slice {
            write!(f, "{}", delim)?;
            delim = self.sep;
            write!(f, "{}", t)?;
        }
        Ok(())
    }
}

fn display_separated<'a, T>(slice: &'a [T], sep: &'static str) -> DisplaySeparated<'a, T>
where
    T: fmt::Display,
{
    DisplaySeparated { slice, sep }
}

fn display_comma_separated<T>(slice: &[T]) -> DisplaySeparated<'_, T>
where
    T: fmt::Display,
{
    DisplaySeparated { slice, sep: ", " }
}

/// Identifier name, in the originally quoted form (e.g. `"id"`)
pub type Ident = String;

/// A name of a table, view, custom type, etc., possibly multi-part, i.e. db.schema.obj
#[derive(Debug, Clone, PartialEq, Eq, Hash)]
pub struct ObjectName(pub Vec<Ident>);

impl fmt::Display for ObjectName {
    fn fmt(&self, f: &mut fmt::Formatter) -> fmt::Result {
        write!(f, "{}", display_separated(&self.0, "."))
    }
}

/// An SQL expression of any type.
///
/// The parser does not distinguish between expressions of different types
/// (e.g. boolean vs string), so the caller must handle expressions of
/// inappropriate type, like `WHERE 1` or `SELECT 1=1`, as necessary.
#[derive(Debug, Clone, PartialEq, Eq, Hash)]
pub enum Expr {
    /// Identifier e.g. table name or column name
    Identifier(Ident),
    /// Unqualified wildcard (`*`). SQL allows this in limited contexts, such as:
    /// - right after `SELECT` (which is represented as a [SelectItem::Wildcard] instead)
    /// - or as part of an aggregate function, e.g. `COUNT(*)`,
    ///
    /// ...but we currently also accept it in contexts where it doesn't make
    /// sense, such as `* + *`
    Wildcard,
    /// Qualified wildcard, e.g. `alias.*` or `schema.table.*`.
    /// (Same caveats apply to `QualifiedWildcard` as to `Wildcard`.)
    QualifiedWildcard(Vec<Ident>),
    /// Multi-part identifier, e.g. `table_alias.column` or `schema.table.col`
    CompoundIdentifier(Vec<Ident>),
    /// `IS NULL` expression
    IsNull(Box<Expr>),
    /// `IS NOT NULL` expression
    IsNotNull(Box<Expr>),
    /// `[ NOT ] IN (val1, val2, ...)`
    InList {
        expr: Box<Expr>,
        list: Vec<Expr>,
        negated: bool,
    },
    /// `[ NOT ] IN (SELECT ...)`
    InSubquery {
        expr: Box<Expr>,
        subquery: Box<Query>,
        negated: bool,
    },
    /// `<expr> [ NOT ] BETWEEN <low> AND <high>`
    Between {
        expr: Box<Expr>,
        negated: bool,
        low: Box<Expr>,
        high: Box<Expr>,
    },
    /// Binary operation e.g. `1 + 1` or `foo > bar`
    BinaryOp {
        left: Box<Expr>,
        op: BinaryOperator,
        right: Box<Expr>,
    },
    /// Unary operation e.g. `NOT foo`
    UnaryOp { op: UnaryOperator, expr: Box<Expr> },
    /// CAST an expression to a different data type e.g. `CAST(foo AS VARCHAR(123))`
    Cast {
        expr: Box<Expr>,
        data_type: DataType,
    },
    Extract {
        field: DateTimeField,
        expr: Box<Expr>,
    },
    /// `expr COLLATE collation`
    Collate {
        expr: Box<Expr>,
        collation: ObjectName,
    },
    /// Nested expression e.g. `(foo > bar)` or `(1)`
    Nested(Box<Expr>),
    /// A literal value, such as string, number, date or NULL
    Value(Value),
    /// Scalar function call e.g. `LEFT(foo, 5)`
    Function(Function),
    /// `CASE [<operand>] WHEN <condition> THEN <result> ... [ELSE <result>] END`
    ///
    /// Note we only recognize a complete single expression as `<condition>`,
    /// not `< 0` nor `1, 2, 3` as allowed in a `<simple when clause>` per
    /// <https://jakewheat.github.io/sql-overview/sql-2011-foundation-grammar.html#simple-when-clause>
    Case {
        operand: Option<Box<Expr>>,
        conditions: Vec<Expr>,
        results: Vec<Expr>,
        else_result: Option<Box<Expr>>,
    },
    /// An exists expression `EXISTS(SELECT ...)`, used in expressions like
    /// `WHERE EXISTS (SELECT ...)`.
    Exists(Box<Query>),
    /// A parenthesized subquery `(SELECT ...)`, used in expression like
    /// `SELECT (subquery) AS x` or `WHERE (subquery) = x`
    Subquery(Box<Query>),
}

impl fmt::Display for Expr {
    fn fmt(&self, f: &mut fmt::Formatter) -> fmt::Result {
        match self {
            Expr::Identifier(s) => f.write_str(s),
            Expr::Wildcard => f.write_str("*"),
            Expr::QualifiedWildcard(q) => write!(f, "{}.*", display_separated(q, ".")),
            Expr::CompoundIdentifier(s) => write!(f, "{}", display_separated(s, ".")),
            Expr::IsNull(ast) => write!(f, "{} IS NULL", ast),
            Expr::IsNotNull(ast) => write!(f, "{} IS NOT NULL", ast),
            Expr::InList {
                expr,
                list,
                negated,
            } => write!(
                f,
                "{} {}IN ({})",
                expr,
                if *negated { "NOT " } else { "" },
                display_comma_separated(list)
            ),
            Expr::InSubquery {
                expr,
                subquery,
                negated,
            } => write!(
                f,
                "{} {}IN ({})",
                expr,
                if *negated { "NOT " } else { "" },
                subquery
            ),
            Expr::Between {
                expr,
                negated,
                low,
                high,
            } => write!(
                f,
                "{} {}BETWEEN {} AND {}",
                expr,
                if *negated { "NOT " } else { "" },
                low,
                high
            ),
            Expr::BinaryOp { left, op, right } => write!(f, "{} {} {}", left, op, right),
            Expr::UnaryOp { op, expr } => write!(f, "{} {}", op, expr),
            Expr::Cast { expr, data_type } => write!(f, "CAST({} AS {})", expr, data_type),
            Expr::Extract { field, expr } => write!(f, "EXTRACT({} FROM {})", field, expr),
            Expr::Collate { expr, collation } => write!(f, "{} COLLATE {}", expr, collation),
            Expr::Nested(ast) => write!(f, "({})", ast),
            Expr::Value(v) => write!(f, "{}", v),
            Expr::Function(fun) => write!(f, "{}", fun),
            Expr::Case {
                operand,
                conditions,
                results,
                else_result,
            } => {
                f.write_str("CASE")?;
                if let Some(operand) = operand {
                    write!(f, " {}", operand)?;
                }
                for (c, r) in conditions.iter().zip(results) {
                    write!(f, " WHEN {} THEN {}", c, r)?;
                }

                if let Some(else_result) = else_result {
                    write!(f, " ELSE {}", else_result)?;
                }
                f.write_str(" END")
            }
            Expr::Exists(s) => write!(f, "EXISTS ({})", s),
            Expr::Subquery(s) => write!(f, "({})", s),
        }
    }
}

/// A window specification (i.e. `OVER (PARTITION BY .. ORDER BY .. etc.)`)
#[derive(Debug, Clone, PartialEq, Eq, Hash)]
pub struct WindowSpec {
    pub partition_by: Vec<Expr>,
    pub order_by: Vec<OrderByExpr>,
    pub window_frame: Option<WindowFrame>,
}

impl fmt::Display for WindowSpec {
    fn fmt(&self, f: &mut fmt::Formatter) -> fmt::Result {
        let mut delim = "";
        if !self.partition_by.is_empty() {
            delim = " ";
            write!(
                f,
                "PARTITION BY {}",
                display_comma_separated(&self.partition_by)
            )?;
        }
        if !self.order_by.is_empty() {
            f.write_str(delim)?;
            delim = " ";
            write!(f, "ORDER BY {}", display_comma_separated(&self.order_by))?;
        }
        if let Some(window_frame) = &self.window_frame {
            if let Some(end_bound) = &window_frame.end_bound {
                f.write_str(delim)?;
                write!(
                    f,
                    "{} BETWEEN {} AND {}",
                    window_frame.units, window_frame.start_bound, end_bound
                )?;
            } else {
                f.write_str(delim)?;
                write!(f, "{} {}", window_frame.units, window_frame.start_bound)?;
            }
        }
        Ok(())
    }
}

/// Specifies the data processed by a window function, e.g.
/// `RANGE UNBOUNDED PRECEDING` or `ROWS BETWEEN 5 PRECEDING AND CURRENT ROW`.
///
/// Note: The parser does not validate the specified bounds; the caller should
/// reject invalid bounds like `ROWS UNBOUNDED FOLLOWING` before execution.
#[derive(Debug, Clone, PartialEq, Eq, Hash)]
pub struct WindowFrame {
    pub units: WindowFrameUnits,
    pub start_bound: WindowFrameBound,
    /// The right bound of the `BETWEEN .. AND` clause. The end bound of `None`
    /// indicates the shorthand form (e.g. `ROWS 1 PRECEDING`), which must
    /// behave the same as `end_bound = WindowFrameBound::CurrentRow`.
    pub end_bound: Option<WindowFrameBound>,
    // TBD: EXCLUDE
}

#[derive(Debug, Clone, PartialEq, Eq, Hash)]
pub enum WindowFrameUnits {
    Rows,
    Range,
    Groups,
}

impl fmt::Display for WindowFrameUnits {
    fn fmt(&self, f: &mut fmt::Formatter) -> fmt::Result {
        f.write_str(match self {
            WindowFrameUnits::Rows => "ROWS",
            WindowFrameUnits::Range => "RANGE",
            WindowFrameUnits::Groups => "GROUPS",
        })
    }
}

impl FromStr for WindowFrameUnits {
    type Err = ParserError;

    fn from_str(s: &str) -> Result<Self, Self::Err> {
        match s {
            "ROWS" => Ok(WindowFrameUnits::Rows),
            "RANGE" => Ok(WindowFrameUnits::Range),
            "GROUPS" => Ok(WindowFrameUnits::Groups),
            _ => Err(ParserError::ParserError(format!(
                "Expected ROWS, RANGE, or GROUPS, found: {}",
                s
            ))),
        }
    }
}

/// Specifies [WindowFrame]'s `start_bound` and `end_bound`
#[derive(Debug, Clone, PartialEq, Eq, Hash)]
pub enum WindowFrameBound {
    /// `CURRENT ROW`
    CurrentRow,
    /// `<N> PRECEDING` or `UNBOUNDED PRECEDING`
    Preceding(Option<u64>),
    /// `<N> FOLLOWING` or `UNBOUNDED FOLLOWING`.
    Following(Option<u64>),
}

impl fmt::Display for WindowFrameBound {
    fn fmt(&self, f: &mut fmt::Formatter) -> fmt::Result {
        match self {
            WindowFrameBound::CurrentRow => f.write_str("CURRENT ROW"),
            WindowFrameBound::Preceding(None) => f.write_str("UNBOUNDED PRECEDING"),
            WindowFrameBound::Following(None) => f.write_str("UNBOUNDED FOLLOWING"),
            WindowFrameBound::Preceding(Some(n)) => write!(f, "{} PRECEDING", n),
            WindowFrameBound::Following(Some(n)) => write!(f, "{} FOLLOWING", n),
        }
    }
}

/// A top-level statement (SELECT, INSERT, CREATE, etc.)
#[allow(clippy::large_enum_variant)]
#[derive(Debug, Clone, PartialEq, Eq, Hash)]
pub enum Statement {
    /// SELECT
    Query(Box<Query>),
    /// INSERT
    Insert {
        /// TABLE
        table_name: ObjectName,
        /// COLUMNS
        columns: Vec<Ident>,
        /// A SQL query that specifies what to insert
        source: Box<Query>,
    },
    Copy {
        /// TABLE
        table_name: ObjectName,
        /// COLUMNS
        columns: Vec<Ident>,
        /// VALUES a vector of values to be copied
        values: Vec<Option<String>>,
    },
    /// UPDATE
    Update {
        /// TABLE
        table_name: ObjectName,
        /// Column assignments
        assignments: Vec<Assignment>,
        /// WHERE
        selection: Option<Expr>,
    },
    /// DELETE
    Delete {
        /// FROM
        table_name: ObjectName,
        /// WHERE
        selection: Option<Expr>,
    },
    /// CREATE SOURCE
    CreateSource {
        name: ObjectName,
        url: String,
        schema: SourceSchema,
        with_options: Vec<SqlOption>,
    },
    /// CREATE SOURCES
    CreateSources {
        url: String,
        schema_registry: String,
        with_options: Vec<SqlOption>,
    },
    /// CREATE SINK
    CreateSink {
        name: ObjectName,
        from: ObjectName,
        url: String,
        with_options: Vec<SqlOption>,
    },
    /// CREATE VIEW
    CreateView {
        /// View name
        name: ObjectName,
        columns: Vec<Ident>,
        query: Box<Query>,
        materialized: bool,
        with_options: Vec<SqlOption>,
    },
    /// CREATE TABLE
    CreateTable {
        /// Table name
        name: ObjectName,
        /// Optional schema
        columns: Vec<ColumnDef>,
        constraints: Vec<TableConstraint>,
        with_options: Vec<SqlOption>,
        external: bool,
        file_format: Option<FileFormat>,
        location: Option<String>,
    },
    /// ALTER TABLE
    AlterTable {
        /// Table name
        name: ObjectName,
        operation: AlterTableOperation,
    },
    /// DROP
    Drop {
        /// The type of the object to drop: TABLE, VIEW, etc.
        object_type: ObjectType,
        /// An optional `IF EXISTS` clause. (Non-standard.)
        if_exists: bool,
        /// One or more objects to drop. (ANSI SQL requires exactly one.)
        names: Vec<ObjectName>,
        /// Whether `CASCADE` was specified. This will be `false` when
        /// `RESTRICT` or no drop behavior at all was specified.
        cascade: bool,
    },
    /// { BEGIN [ TRANSACTION | WORK ] | START TRANSACTION } ...
    StartTransaction { modes: Vec<TransactionMode> },
    /// SET TRANSACTION ...
    SetTransaction { modes: Vec<TransactionMode> },
    /// COMMIT [ TRANSACTION | WORK ] [ AND [ NO ] CHAIN ]
    Commit { chain: bool },
    /// ROLLBACK [ TRANSACTION | WORK ] [ AND [ NO ] CHAIN ]
    Rollback { chain: bool },
    /// PEEK [ IMMEDIATE ]
    Peek {
        name: ObjectName,
        immediate: bool,
    },
    /// TAIL
    Tail { name: ObjectName },
    /// The mysql-ish `SHOW COLUMNS FROM`
    ///
    /// ```sql
    /// SHOW COLUMNS FROM mydb.mytable;
    /// ```
    /// Limitations: doesn't support `LIKE`,  `WHERE` or `SHOW COLUMNS FROM mytable FROM mydb;`
    ShowColumns { table_name: ObjectName },
    /// SHOW <object>S
    ///
    /// ```sql
    /// SHOW TABLES;
    /// SHOW VIEWS;
    /// SHOW SOURCES;
    /// SHOW SINKS;
    /// ```
    Show { object_type: ObjectType },
}

impl fmt::Display for Statement {
    fn fmt(&self, f: &mut fmt::Formatter) -> fmt::Result {
        match self {
            Statement::Query(s) => write!(f, "{}", s),
            Statement::Insert {
                table_name,
                columns,
                source,
            } => {
                write!(f, "INSERT INTO {} ", table_name)?;
                if !columns.is_empty() {
                    write!(f, "({}) ", display_comma_separated(columns))?;
                }
                write!(f, "{}", source)
            }
            Statement::Copy {
                table_name,
                columns,
                values,
            } => {
                write!(f, "COPY {}", table_name)?;
                if !columns.is_empty() {
                    write!(f, " ({})", display_comma_separated(columns))?;
                }
                write!(f, " FROM stdin; ")?;
                if !values.is_empty() {
                    writeln!(f)?;
                    let mut delim = "";
                    for v in values {
                        write!(f, "{}", delim)?;
                        delim = "\t";
                        if let Some(v) = v {
                            write!(f, "{}", v)?;
                        } else {
                            write!(f, "\\N")?;
                        }
                    }
                }
                write!(f, "\n\\.")
            }
            Statement::Update {
                table_name,
                assignments,
                selection,
            } => {
                write!(f, "UPDATE {}", table_name)?;
                if !assignments.is_empty() {
                    write!(f, " SET ")?;
                    write!(f, "{}", display_comma_separated(assignments))?;
                }
                if let Some(selection) = selection {
                    write!(f, " WHERE {}", selection)?;
                }
                Ok(())
            }
            Statement::Delete {
                table_name,
                selection,
            } => {
                write!(f, "DELETE FROM {}", table_name)?;
                if let Some(selection) = selection {
                    write!(f, " WHERE {}", selection)?;
                }
                Ok(())
            }
            Statement::CreateSource {
                name,
                url,
                schema,
                with_options,
            } => {
                write!(
                    f,
                    "CREATE SOURCE {} FROM {} USING SCHEMA ",
                    name.to_string(),
                    Value::SingleQuotedString(url.clone()).to_string()
                )?;
                match schema {
                    SourceSchema::Raw(schema) => {
                        write!(f, "{}", Value::SingleQuotedString(schema.clone()))?;
                    }
                    SourceSchema::Registry(url) => {
                        write!(f, "REGISTRY {}", Value::SingleQuotedString(url.clone()))?;
                    }
                }
                if !with_options.is_empty() {
                    write!(f, " WITH ({})", display_comma_separated(with_options))?;
                }
                Ok(())
            }
            Statement::CreateSources {
                url,
                schema_registry,
                with_options,
            } => {
                write!(
                    f,
                    "CREATE SOURCES FROM {} USING SCHEMA REGISTRY {}",
                    Value::SingleQuotedString(url.clone()).to_string(),
                    Value::SingleQuotedString(schema_registry.clone()).to_string(),
                )?;
                if !with_options.is_empty() {
                    write!(f, " WITH ({})", display_comma_separated(with_options))?;
                }
                Ok(())
            }
            Statement::CreateSink {
                name,
                from,
                url,
                with_options,
            } => {
                write!(
                    f,
                    "CREATE SINK {} FROM {} INTO {}",
                    name,
                    from,
                    Value::SingleQuotedString(url.clone())
                )?;
                if !with_options.is_empty() {
                    write!(f, " WITH ({})", display_comma_separated(with_options))?;
                }
                Ok(())
            }
            Statement::CreateView {
                name,
                columns,
                query,
                materialized,
                with_options,
            } => {
                write!(f, "CREATE")?;
                if *materialized {
                    write!(f, " MATERIALIZED")?;
                }

                write!(f, " VIEW {}", name)?;

                if !with_options.is_empty() {
                    write!(f, " WITH ({})", display_comma_separated(with_options))?;
                }

                if !columns.is_empty() {
                    write!(f, " ({})", display_comma_separated(columns))?;
                }

                write!(f, " AS {}", query)
            }
            Statement::CreateTable {
                name,
                columns,
                constraints,
                with_options,
                external,
                file_format,
                location,
            } => {
                write!(
                    f,
                    "CREATE {}TABLE {} ({}",
                    if *external { "EXTERNAL " } else { "" },
                    name,
                    display_comma_separated(columns)
                )?;
                if !constraints.is_empty() {
                    write!(f, ", {}", display_comma_separated(constraints))?;
                }
                write!(f, ")")?;

                if *external {
                    write!(
                        f,
                        " STORED AS {} LOCATION '{}'",
                        file_format.as_ref().unwrap(),
                        location.as_ref().unwrap()
                    )?;
                }
                if !with_options.is_empty() {
                    write!(f, " WITH ({})", display_comma_separated(with_options))?;
                }
                Ok(())
            }
            Statement::AlterTable { name, operation } => {
                write!(f, "ALTER TABLE {} {}", name, operation)
            }
            Statement::Drop {
                object_type,
                if_exists,
                names,
                cascade,
            } => write!(
                f,
                "DROP {}{} {}{}",
                object_type,
                if *if_exists { " IF EXISTS" } else { "" },
                display_comma_separated(names),
                if *cascade { " CASCADE" } else { "" },
            ),
            Statement::StartTransaction { modes } => {
                write!(f, "START TRANSACTION")?;
                if !modes.is_empty() {
                    write!(f, " {}", display_comma_separated(modes))?;
                }
                Ok(())
            }
            Statement::SetTransaction { modes } => {
                write!(f, "SET TRANSACTION")?;
                if !modes.is_empty() {
                    write!(f, " {}", display_comma_separated(modes))?;
                }
                Ok(())
            }
            Statement::Commit { chain } => {
                write!(f, "COMMIT{}", if *chain { " AND CHAIN" } else { "" },)
            }
            Statement::Rollback { chain } => {
                write!(f, "ROLLBACK{}", if *chain { " AND CHAIN" } else { "" },)
            }
            Statement::Peek { name, immediate } => {
                f.write_str("PEEK ")?;
                if *immediate {
                    f.write_str("IMMEDIATE ")?;
                }
                write!(f, "{}", name)
            },
            Statement::Show { object_type } => {
                use ObjectType::*;
                write!(
                    f,
                    "SHOW {}",
                    match object_type {
                        Table => "TABLES",
                        View => "VIEWS",
                        Source => "SOURCES",
                        Sink => "SINKS",
                    }
                )
            }
            Statement::ShowColumns { table_name } => write!(f, "SHOW COLUMNS FROM {}", table_name),
            Statement::Tail { name } => write!(f, "TAIL {}", name),
        }
    }
}

/// SQL assignment `foo = expr` as used in SQLUpdate
#[derive(Debug, Clone, PartialEq, Eq, Hash)]
pub struct Assignment {
    pub id: Ident,
    pub value: Expr,
}

impl fmt::Display for Assignment {
    fn fmt(&self, f: &mut fmt::Formatter) -> fmt::Result {
        write!(f, "{} = {}", self.id, self.value)
    }
}

/// A function call
#[derive(Debug, Clone, PartialEq, Eq, Hash)]
pub struct Function {
    pub name: ObjectName,
    pub args: Vec<Expr>,
    pub over: Option<WindowSpec>,
    // aggregate functions may specify eg `COUNT(DISTINCT x)`
    pub distinct: bool,
}

impl fmt::Display for Function {
    fn fmt(&self, f: &mut fmt::Formatter) -> fmt::Result {
        write!(
            f,
            "{}({}{})",
            self.name,
            if self.distinct { "DISTINCT " } else { "" },
            display_comma_separated(&self.args),
        )?;
        if let Some(o) = &self.over {
            write!(f, " OVER ({})", o)?;
        }
        Ok(())
    }
}

/// Specifies the schema associated with a given Kafka topic.
#[derive(Debug, Clone, PartialEq, Eq, Hash)]
pub enum SourceSchema {
    /// The schema is specified directly in the contained string.
    Raw(String),
    /// The schema is available in a Confluent-compatible schema registry that
    /// is accessible at the specified URL.
    Registry(String),
}

/// External table's available file format
#[derive(Debug, Clone, PartialEq, Eq, Hash)]
pub enum FileFormat {
    TEXTFILE,
    SEQUENCEFILE,
    ORC,
    PARQUET,
    AVRO,
    RCFILE,
    JSONFILE,
}

impl fmt::Display for FileFormat {
    fn fmt(&self, f: &mut fmt::Formatter) -> fmt::Result {
        use self::FileFormat::*;
        f.write_str(match self {
            TEXTFILE => "TEXTFILE",
            SEQUENCEFILE => "SEQUENCEFILE",
            ORC => "ORC",
            PARQUET => "PARQUET",
            AVRO => "AVRO",
            RCFILE => "RCFILE",
            JSONFILE => "TEXTFILE",
        })
    }
}

use crate::parser::ParserError;
use std::str::FromStr;
impl FromStr for FileFormat {
    type Err = ParserError;

    fn from_str(s: &str) -> Result<Self, Self::Err> {
        use self::FileFormat::*;
        match s {
            "TEXTFILE" => Ok(TEXTFILE),
            "SEQUENCEFILE" => Ok(SEQUENCEFILE),
            "ORC" => Ok(ORC),
            "PARQUET" => Ok(PARQUET),
            "AVRO" => Ok(AVRO),
            "RCFILE" => Ok(RCFILE),
            "JSONFILE" => Ok(JSONFILE),
            _ => Err(ParserError::ParserError(format!(
                "Unexpected file format: {}",
                s
            ))),
        }
    }
}

#[derive(Debug, Clone, PartialEq, Eq, Hash, Copy)]
pub enum ObjectType {
    Table,
    View,
    Source,
    Sink,
}

impl fmt::Display for ObjectType {
    fn fmt(&self, f: &mut fmt::Formatter) -> fmt::Result {
<<<<<<< HEAD
        write!(
            f,
            "{}",
            match self {
                ObjectType::Table => "TABLE",
                ObjectType::View => "VIEW",
                ObjectType::Source => "SOURCE",
                ObjectType::Sink => "SINK",
            }
        )
=======
        f.write_str(match self {
            ObjectType::Table => "TABLE",
            ObjectType::View => "VIEW",
        })
>>>>>>> 391a54b5
    }
}

#[derive(Debug, Clone, PartialEq, Eq, Hash)]
pub struct SqlOption {
    pub name: Ident,
    pub value: Value,
}

impl fmt::Display for SqlOption {
    fn fmt(&self, f: &mut fmt::Formatter) -> fmt::Result {
        write!(f, "{} = {}", self.name, self.value)
    }
}

#[derive(Debug, Clone, PartialEq, Eq, Hash)]
pub enum TransactionMode {
    AccessMode(TransactionAccessMode),
    IsolationLevel(TransactionIsolationLevel),
}

impl fmt::Display for TransactionMode {
    fn fmt(&self, f: &mut fmt::Formatter) -> fmt::Result {
        use TransactionMode::*;
        match self {
            AccessMode(access_mode) => write!(f, "{}", access_mode),
            IsolationLevel(iso_level) => write!(f, "ISOLATION LEVEL {}", iso_level),
        }
    }
}

#[derive(Debug, Clone, PartialEq, Eq, Hash)]
pub enum TransactionAccessMode {
    ReadOnly,
    ReadWrite,
}

impl fmt::Display for TransactionAccessMode {
    fn fmt(&self, f: &mut fmt::Formatter) -> fmt::Result {
        use TransactionAccessMode::*;
        f.write_str(match self {
            ReadOnly => "READ ONLY",
            ReadWrite => "READ WRITE",
        })
    }
}

#[derive(Debug, Clone, PartialEq, Eq, Hash)]
pub enum TransactionIsolationLevel {
    ReadUncommitted,
    ReadCommitted,
    RepeatableRead,
    Serializable,
}

impl fmt::Display for TransactionIsolationLevel {
    fn fmt(&self, f: &mut fmt::Formatter) -> fmt::Result {
        use TransactionIsolationLevel::*;
        f.write_str(match self {
            ReadUncommitted => "READ UNCOMMITTED",
            ReadCommitted => "READ COMMITTED",
            RepeatableRead => "REPEATABLE READ",
            Serializable => "SERIALIZABLE",
        })
    }
}<|MERGE_RESOLUTION|>--- conflicted
+++ resolved
@@ -470,10 +470,7 @@
     /// ROLLBACK [ TRANSACTION | WORK ] [ AND [ NO ] CHAIN ]
     Rollback { chain: bool },
     /// PEEK [ IMMEDIATE ]
-    Peek {
-        name: ObjectName,
-        immediate: bool,
-    },
+    Peek { name: ObjectName, immediate: bool },
     /// TAIL
     Tail { name: ObjectName },
     /// The mysql-ish `SHOW COLUMNS FROM`
@@ -718,7 +715,7 @@
                     f.write_str("IMMEDIATE ")?;
                 }
                 write!(f, "{}", name)
-            },
+            }
             Statement::Show { object_type } => {
                 use ObjectType::*;
                 write!(
@@ -847,23 +844,12 @@
 
 impl fmt::Display for ObjectType {
     fn fmt(&self, f: &mut fmt::Formatter) -> fmt::Result {
-<<<<<<< HEAD
-        write!(
-            f,
-            "{}",
-            match self {
-                ObjectType::Table => "TABLE",
-                ObjectType::View => "VIEW",
-                ObjectType::Source => "SOURCE",
-                ObjectType::Sink => "SINK",
-            }
-        )
-=======
         f.write_str(match self {
             ObjectType::Table => "TABLE",
             ObjectType::View => "VIEW",
+            ObjectType::Source => "SOURCE",
+            ObjectType::Sink => "SINK",
         })
->>>>>>> 391a54b5
     }
 }
 
