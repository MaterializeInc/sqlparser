--- conflicted
+++ resolved
@@ -1,32 +1,3 @@
-<<<<<<< HEAD
-// Copyright 2018 Grove Enterprises LLC
-//
-// Licensed under the Apache License, Version 2.0 (the "License");
-// you may not use this file except in compliance with the License.
-// You may obtain a copy of the License at
-//
-// http://www.apache.org/licenses/LICENSE-2.0
-//
-// Unless required by applicable law or agreed to in writing, software
-// distributed under the License is distributed on an "AS IS" BASIS,
-// WITHOUT WARRANTIES OR CONDITIONS OF ANY KIND, either express or implied.
-// See the License for the specific language governing permissions and
-// limitations under the License.
-//
-// Additional modifications to this file may have been made by Timely
-// Data, Inc. See the version control log for precise modification
-// information. The derived work is copyright 2019 Timely Data and
-// is not licensed under the terms of the above license.
-
-use ordered_float::OrderedFloat;
-
-/// SQL values such as int, double, string, timestamp
-#[derive(Debug, Clone, PartialEq, Hash)]
-pub enum Value {
-    /// Literal signed long
-    Long(i64),
-    /// Literal floating point value
-=======
 use ordered_float::OrderedFloat;
 
 /// Primitive SQL values such as number and string
@@ -35,7 +6,6 @@
     /// Unsigned integer value
     Long(u64),
     /// Unsigned floating point value
->>>>>>> d180ef1e
     Double(OrderedFloat<f64>),
     /// 'string value'
     SingleQuotedString(String),
@@ -43,11 +13,7 @@
     NationalStringLiteral(String),
     /// X'hex value'
     HexStringLiteral(String),
-<<<<<<< HEAD
-    /// Boolean value true or false,
-=======
     /// Boolean value true or false
->>>>>>> d180ef1e
     Boolean(bool),
     /// Date literals
     Date(String),
@@ -130,11 +96,7 @@
 #[derive(Debug, Clone, PartialEq, Hash)]
 pub struct SQLIntervalQualifier {
     pub field: SQLDateTimeField,
-<<<<<<< HEAD
-    pub precision: Option<usize>,
-=======
     pub precision: Option<u64>,
->>>>>>> d180ef1e
 }
 
 impl ToString for SQLIntervalQualifier {
