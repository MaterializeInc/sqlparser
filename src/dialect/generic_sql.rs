--- conflicted
+++ resolved
@@ -1,4 +1,3 @@
-<<<<<<< HEAD
 // Copyright 2018 Grove Enterprises LLC
 //
 // Licensed under the Apache License, Version 2.0 (the "License");
@@ -18,10 +17,8 @@
 // information. The derived work is copyright 2019 Timely Data and
 // is not licensed under the terms of the above license.
 
-use dialect::Dialect;
-=======
 use crate::dialect::Dialect;
->>>>>>> 4b27db0b
+
 pub struct GenericSqlDialect {}
 
 impl Dialect for GenericSqlDialect {
