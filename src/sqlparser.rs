// Copyright 2018 Grove Enterprises LLC
//
// Licensed under the Apache License, Version 2.0 (the "License");
// you may not use this file except in compliance with the License.
// You may obtain a copy of the License at
//
// http://www.apache.org/licenses/LICENSE-2.0
//
// Unless required by applicable law or agreed to in writing, software
// distributed under the License is distributed on an "AS IS" BASIS,
// WITHOUT WARRANTIES OR CONDITIONS OF ANY KIND, either express or implied.
// See the License for the specific language governing permissions and
// limitations under the License.
//
// Additional modifications to this file may have been made by Timely
// Data, Inc. See the version control log for precise modification
// information. The derived work is copyright 2019 Timely Data and
// is not licensed under the terms of the above license.

//! SQL Parser

use log::debug;

use super::dialect::keywords;
use super::dialect::Dialect;
use super::sqlast::*;
use super::sqltokenizer::*;
use std::error::Error;

#[derive(Debug, Clone, PartialEq)]
pub enum ParserError {
    TokenizerError(String),
    ParserError(String),
}

// Use `Parser::expected` instead, if possible
macro_rules! parser_err {
    ($MSG:expr) => {
        Err(ParserError::ParserError($MSG.to_string()))
    };
}

#[derive(PartialEq)]
pub enum IsOptional {
    Optional,
    Mandatory,
}
use IsOptional::*;

impl From<TokenizerError> for ParserError {
    fn from(e: TokenizerError) -> Self {
        ParserError::TokenizerError(format!("{:?}", e))
    }
}

impl std::fmt::Display for ParserError {
    fn fmt(&self, f: &mut std::fmt::Formatter) -> std::fmt::Result {
        write!(
            f,
            "sql parser error: {}",
            match self {
                ParserError::TokenizerError(s) => s,
                ParserError::ParserError(s) => s,
            }
        )
    }
}

impl Error for ParserError {}

/// SQL Parser
pub struct Parser {
    tokens: Vec<Token>,
    /// The index of the first unprocessed token in `self.tokens`
    index: usize,
}

impl Parser {
    /// Parse the specified tokens
    pub fn new(tokens: Vec<Token>) -> Self {
        Parser { tokens, index: 0 }
    }

    /// Parse a SQL statement and produce an Abstract Syntax Tree (AST)
    pub fn parse_sql(dialect: &dyn Dialect, sql: String) -> Result<Vec<SQLStatement>, ParserError> {
        let mut tokenizer = Tokenizer::new(dialect, &sql);
        let tokens = tokenizer.tokenize()?;
        let mut parser = Parser::new(tokens);
        let mut stmts = Vec::new();
        let mut expecting_statement_delimiter = false;
        debug!("Parsing sql '{}'...", sql);
        loop {
            // ignore empty statements (between successive statement delimiters)
            while parser.consume_token(&Token::SemiColon) {
                expecting_statement_delimiter = false;
            }

            if parser.peek_token().is_none() {
                break;
            } else if expecting_statement_delimiter {
                return parser.expected("end of statement", parser.peek_token());
            }

            let statement = parser.parse_statement()?;
            stmts.push(statement);
            expecting_statement_delimiter = true;
        }
        Ok(stmts)
    }

    /// Parse a single top-level statement (such as SELECT, INSERT, CREATE, etc.),
    /// stopping before the statement separator, if any.
    pub fn parse_statement(&mut self) -> Result<SQLStatement, ParserError> {
        match self.next_token() {
            Some(t) => match t {
                Token::SQLWord(ref w) if w.keyword != "" => match w.keyword.as_ref() {
                    "SELECT" | "WITH" => {
                        self.prev_token();
                        Ok(SQLStatement::SQLQuery(Box::new(self.parse_query()?)))
                    }
                    "CREATE" => Ok(self.parse_create()?),
                    "DROP" => Ok(self.parse_drop()?),
                    "DELETE" => Ok(self.parse_delete()?),
                    "INSERT" => Ok(self.parse_insert()?),
                    "UPDATE" => Ok(self.parse_update()?),
                    "ALTER" => Ok(self.parse_alter()?),
                    "COPY" => Ok(self.parse_copy()?),
                    "PEEK" => Ok(SQLStatement::SQLPeek {
                        name: self.parse_object_name()?,
                    }),
                    "TAIL" => Ok(SQLStatement::SQLTail {
                        name: self.parse_object_name()?,
                    }),
                    _ => parser_err!(format!(
                        "Unexpected keyword {:?} at the beginning of a statement",
                        w.to_string()
                    )),
                },
                unexpected => self.expected(
                    "a keyword at the beginning of a statement",
                    Some(unexpected),
                ),
            },
            None => self.expected("SQL statement", None),
        }
    }

    /// Parse a new expression
    pub fn parse_expr(&mut self) -> Result<ASTNode, ParserError> {
        self.parse_subexpr(0)
    }

    /// Parse tokens until the precedence changes
    pub fn parse_subexpr(&mut self, precedence: u8) -> Result<ASTNode, ParserError> {
        debug!("parsing expr");
        let mut expr = self.parse_prefix()?;
        debug!("prefix: {:?}", expr);
        loop {
            let next_precedence = self.get_next_precedence()?;
            debug!("next precedence: {:?}", next_precedence);
            if precedence >= next_precedence {
                break;
            }

            expr = self.parse_infix(expr, next_precedence)?;
        }
        Ok(expr)
    }

    /// Parse an expression prefix
    pub fn parse_prefix(&mut self) -> Result<ASTNode, ParserError> {
        let tok = self
            .next_token()
            .ok_or_else(|| ParserError::ParserError("Unexpected EOF".to_string()))?;
        let expr = match tok {
            Token::SQLWord(w) => match w.keyword.as_ref() {
                "TRUE" | "FALSE" | "NULL" => {
                    self.prev_token();
                    self.parse_sql_value()
                }
                "CASE" => self.parse_case_expression(),
                "CAST" => self.parse_cast_expression(),
                "DATE" => Ok(ASTNode::SQLValue(Value::Date(self.parse_literal_string()?))),
<<<<<<< HEAD
                "EXTRACT" => self.parse_extract_expression(),
                "EXISTS" => self.parse_exists_expression(),
                "INTERVAL" => self.parse_literal_interval(),
                "NOT" => Ok(ASTNode::SQLUnary {
                    operator: SQLOperator::Not,
                    expr: Box::new(self.parse_subexpr(Self::UNARY_NOT_PREC)?),
=======
                "EXISTS" => self.parse_exists_expression(),
                "EXTRACT" => self.parse_extract_expression(),
                "INTERVAL" => self.parse_literal_interval(),
                "NOT" => Ok(ASTNode::SQLUnary {
                    operator: SQLOperator::Not,
                    expr: Box::new(self.parse_subexpr(15)?),
>>>>>>> d180ef1e
                }),
                "TIME" => Ok(ASTNode::SQLValue(Value::Time(self.parse_literal_string()?))),
                "TIMESTAMP" => Ok(ASTNode::SQLValue(Value::Timestamp(
                    self.parse_literal_string()?,
                ))),
                // Here `w` is a word, check if it's a part of a multi-part
                // identifier, a function call, or a simple identifier:
                _ => match self.peek_token() {
                    Some(Token::LParen) | Some(Token::Period) => {
                        let mut id_parts: Vec<SQLIdent> = vec![w.as_sql_ident()];
                        let mut ends_with_wildcard = false;
                        while self.consume_token(&Token::Period) {
                            match self.next_token() {
                                Some(Token::SQLWord(w)) => id_parts.push(w.as_sql_ident()),
                                Some(Token::Mult) => {
                                    ends_with_wildcard = true;
                                    break;
                                }
                                unexpected => {
                                    return self
                                        .expected("an identifier or a '*' after '.'", unexpected);
                                }
                            }
                        }
                        if ends_with_wildcard {
                            Ok(ASTNode::SQLQualifiedWildcard(id_parts))
                        } else if self.consume_token(&Token::LParen) {
                            self.prev_token();
                            self.parse_function(SQLObjectName(id_parts))
                        } else {
                            Ok(ASTNode::SQLCompoundIdentifier(id_parts))
                        }
                    }
                    _ => Ok(ASTNode::SQLIdentifier(w.as_sql_ident())),
                },
            }, // End of Token::SQLWord
            Token::Mult => Ok(ASTNode::SQLWildcard),
            tok @ Token::Minus | tok @ Token::Plus => {
                let operator = if tok == Token::Plus {
                    SQLOperator::Plus
                } else {
                    SQLOperator::Minus
                };
                Ok(ASTNode::SQLUnary {
                    operator,
                    expr: Box::new(self.parse_subexpr(Self::PLUS_MINUS_PREC)?),
                })
            }
            Token::Number(_)
            | Token::SingleQuotedString(_)
            | Token::NationalStringLiteral(_)
            | Token::HexStringLiteral(_) => {
                self.prev_token();
                self.parse_sql_value()
            }
            Token::LParen => {
                let expr = if self.parse_keyword("SELECT") || self.parse_keyword("WITH") {
                    self.prev_token();
                    ASTNode::SQLSubquery(Box::new(self.parse_query()?))
                } else {
                    ASTNode::SQLNested(Box::new(self.parse_expr()?))
                };
                self.expect_token(&Token::RParen)?;
                Ok(expr)
            }
            unexpected => self.expected("an expression", Some(unexpected)),
        }?;

        if self.parse_keyword("COLLATE") {
            Ok(ASTNode::SQLCollate {
                expr: Box::new(expr),
                collation: self.parse_object_name()?,
            })
        } else {
            Ok(expr)
        }
    }

    pub fn parse_function(&mut self, name: SQLObjectName) -> Result<ASTNode, ParserError> {
        self.expect_token(&Token::LParen)?;
        let all = self.parse_keyword("ALL");
        let distinct = self.parse_keyword("DISTINCT");
        if all && distinct {
            return parser_err!(format!(
<<<<<<< HEAD
                "Cannot specify both ALL and DISTINCT in function: {:?}",
                name
=======
                "Cannot specify both ALL and DISTINCT in function: {}",
                name.to_string(),
>>>>>>> d180ef1e
            ));
        }
        let args = self.parse_optional_args()?;
        let over = if self.parse_keyword("OVER") {
            // TBD: support window names (`OVER mywin`) in place of inline specification
            self.expect_token(&Token::LParen)?;
            let partition_by = if self.parse_keywords(vec!["PARTITION", "BY"]) {
                // a list of possibly-qualified column names
                self.parse_expr_list()?
            } else {
                vec![]
            };
            let order_by = if self.parse_keywords(vec!["ORDER", "BY"]) {
                self.parse_order_by_expr_list()?
            } else {
                vec![]
            };
            let window_frame = self.parse_window_frame()?;

            Some(SQLWindowSpec {
                partition_by,
                order_by,
                window_frame,
            })
        } else {
            None
        };

        Ok(ASTNode::SQLFunction(SQLFunction {
            name,
            args,
            over,
            distinct,
        }))
    }

    pub fn parse_window_frame(&mut self) -> Result<Option<SQLWindowFrame>, ParserError> {
        let window_frame = match self.peek_token() {
            Some(Token::SQLWord(w)) => {
                let units = w.keyword.parse::<SQLWindowFrameUnits>()?;
                self.next_token();
                if self.parse_keyword("BETWEEN") {
                    let start_bound = self.parse_window_frame_bound()?;
                    self.expect_keyword("AND")?;
                    let end_bound = Some(self.parse_window_frame_bound()?);
                    Some(SQLWindowFrame {
                        units,
                        start_bound,
                        end_bound,
                    })
                } else {
                    let start_bound = self.parse_window_frame_bound()?;
                    let end_bound = None;
                    Some(SQLWindowFrame {
                        units,
                        start_bound,
                        end_bound,
                    })
                }
            }
            Some(Token::RParen) => None,
            unexpected => return self.expected("'ROWS', 'RANGE', 'GROUPS', or ')'", unexpected),
        };
        self.expect_token(&Token::RParen)?;
        Ok(window_frame)
    }

    /// "CURRENT ROW" | ( (<positive number> | "UNBOUNDED") ("PRECEDING" | FOLLOWING) )
    pub fn parse_window_frame_bound(&mut self) -> Result<SQLWindowFrameBound, ParserError> {
        if self.parse_keywords(vec!["CURRENT", "ROW"]) {
            Ok(SQLWindowFrameBound::CurrentRow)
        } else {
            let rows = if self.parse_keyword("UNBOUNDED") {
                None
            } else {
                let rows = self.parse_literal_uint()?;
                Some(rows)
            };
            if self.parse_keyword("PRECEDING") {
                Ok(SQLWindowFrameBound::Preceding(rows))
            } else if self.parse_keyword("FOLLOWING") {
                Ok(SQLWindowFrameBound::Following(rows))
            } else {
                self.expected("PRECEDING or FOLLOWING", self.peek_token())
            }
        }
    }

    pub fn parse_case_expression(&mut self) -> Result<ASTNode, ParserError> {
        let mut operand = None;
        if !self.parse_keyword("WHEN") {
            operand = Some(Box::new(self.parse_expr()?));
            self.expect_keyword("WHEN")?;
        }
        let mut conditions = vec![];
        let mut results = vec![];
        loop {
            conditions.push(self.parse_expr()?);
            self.expect_keyword("THEN")?;
            results.push(self.parse_expr()?);
            if !self.parse_keyword("WHEN") {
                break;
            }
        }
        let else_result = if self.parse_keyword("ELSE") {
            Some(Box::new(self.parse_expr()?))
        } else {
            None
        };
        self.expect_keyword("END")?;
        Ok(ASTNode::SQLCase {
            operand,
            conditions,
            results,
            else_result,
        })
    }

    /// Parse a SQL CAST function e.g. `CAST(expr AS FLOAT)`
    pub fn parse_cast_expression(&mut self) -> Result<ASTNode, ParserError> {
        self.expect_token(&Token::LParen)?;
        let expr = self.parse_expr()?;
        self.expect_keyword("AS")?;
        let data_type = self.parse_data_type()?;
        self.expect_token(&Token::RParen)?;
        Ok(ASTNode::SQLCast {
            expr: Box::new(expr),
            data_type,
        })
    }

<<<<<<< HEAD
=======
    /// Parse a SQL EXISTS expression e.g. `WHERE EXISTS(SELECT ...)`.
    pub fn parse_exists_expression(&mut self) -> Result<ASTNode, ParserError> {
        self.expect_token(&Token::LParen)?;
        let exists_node = ASTNode::SQLExists(Box::new(self.parse_query()?));
        self.expect_token(&Token::RParen)?;
        Ok(exists_node)
    }

>>>>>>> d180ef1e
    pub fn parse_extract_expression(&mut self) -> Result<ASTNode, ParserError> {
        self.expect_token(&Token::LParen)?;
        let field = self.parse_date_time_field()?;
        self.expect_keyword("FROM")?;
        let expr = self.parse_expr()?;
        self.expect_token(&Token::RParen)?;
        Ok(ASTNode::SQLExtract {
            field,
            expr: Box::new(expr),
        })
    }

    pub fn parse_date_time_field(&mut self) -> Result<SQLDateTimeField, ParserError> {
        let tok = self.next_token();
        if let Some(Token::SQLWord(ref k)) = tok {
            match k.keyword.as_ref() {
                "YEAR" => Ok(SQLDateTimeField::Year),
                "MONTH" => Ok(SQLDateTimeField::Month),
                "DAY" => Ok(SQLDateTimeField::Day),
                "HOUR" => Ok(SQLDateTimeField::Hour),
                "MINUTE" => Ok(SQLDateTimeField::Minute),
                "SECOND" => Ok(SQLDateTimeField::Second),
                _ => self.expected("date/time field", tok)?,
            }
        } else {
            self.expected("date/time field", tok)?
        }
    }

<<<<<<< HEAD
    /// Parse a SQL EXISTS expression e.g. `WHERE EXISTS(SELECT ...)`.
    pub fn parse_exists_expression(&mut self) -> Result<ASTNode, ParserError> {
        self.expect_token(&Token::LParen)?;
        let exists_node = ASTNode::SQLExists(Box::new(self.parse_query()?));
        self.expect_token(&Token::RParen)?;
        Ok(exists_node)
    }

=======
>>>>>>> d180ef1e
    /// Parse an INTERVAL literal.
    ///
    /// Some valid intervals:
    ///     1. `INTERVAL '1' DAY`
    ///     2. `INTERVAL '1-1' YEAR TO MONTH`
    ///     3. `INTERVAL '1' SECONDS`
    ///     4. `INTERVAL '1:1:1.1' HOUR (5) TO SECONDS (5)`
    ///     5. `INTERVAL '1.1` SECONDS (2, 2)`
    ///     6. `INTERVAL '1:1' HOUR (5) TO MINUTE (5)`
    ///     7. `INTERVAL '1:1' SECOND TO SECOND`
    ///
    /// Note that (6) is not technically standards compliant, as the only
    /// end qualifier which can specify a precision is `SECOND`. (7) is also
    /// not standards compliant, as `SECOND` is not permitted to appear as a
    /// start qualifier, except in the special form of (5). In the interest of
    /// sanity, for the time being, we accept all the forms listed above.
    pub fn parse_literal_interval(&mut self) -> Result<ASTNode, ParserError> {
        // The first token in an interval is a string literal which specifies
        // the duration of the interval.
        let value = self.parse_literal_string()?;

        // Following the string literal is a qualifier which indicates the units
        // of the duration specified in the string literal.
        let start_field = self.parse_date_time_field()?;

        // The start qualifier is optionally followed by a numeric precision.
        // If the the start qualifier has the same units as the end qualifier,
        // we'll actually get *two* precisions here, for both the start and the
        // end.
        let (start_precision, end_precision) = if self.consume_token(&Token::LParen) {
<<<<<<< HEAD
            let start_precision = Some(self.parse_literal_int()? as usize);
            let end_precision = if self.consume_token(&Token::Comma) {
                Some(self.parse_literal_int()? as usize)
=======
            let start_precision = Some(self.parse_literal_uint()?);
            let end_precision = if self.consume_token(&Token::Comma) {
                Some(self.parse_literal_uint()?)
>>>>>>> d180ef1e
            } else {
                None
            };
            self.expect_token(&Token::RParen)?;
            (start_precision, end_precision)
        } else {
            (None, None)
        };

        // The start qualifier is optionally followed by an end qualifier.
        let (end_field, end_precision) = if self.parse_keyword("TO") {
            if end_precision.is_some() {
                // This is an interval like `INTERVAL '1' HOUR (2, 2) TO MINUTE (3)`.
                // We've already seen the end precision, so allowing an explicit
                // end qualifier would raise the question of which to keep.
                // Note that while technically `INTERVAL '1:1' HOUR (2, 2) TO MINUTE`
                // is unambiguous, it is extremely confusing and non-standard,
                // so just reject it.
                return parser_err!("Cannot use dual-precision syntax with TO in INTERVAL literal");
            }
            (
                self.parse_date_time_field()?,
                self.parse_optional_precision()?,
            )
        } else {
            // If no end qualifier is specified, use the values from the start
            // qualifier. Note that we might have an explicit end precision even
            // if we don't have an explicit start field.
            (start_field.clone(), end_precision.or(start_precision))
        };

        Ok(ASTNode::SQLValue(Value::Interval {
            value,
            start_qualifier: SQLIntervalQualifier {
                field: start_field,
                precision: start_precision,
            },
            end_qualifier: SQLIntervalQualifier {
                field: end_field,
                precision: end_precision,
            },
        }))
    }

    /// Parse an operator following an expression
    pub fn parse_infix(&mut self, expr: ASTNode, precedence: u8) -> Result<ASTNode, ParserError> {
        debug!("parsing infix");
        let tok = self.next_token().unwrap(); // safe as EOF's precedence is the lowest

        let regular_binary_operator = match tok {
            Token::Eq => Some(SQLOperator::Eq),
            Token::Neq => Some(SQLOperator::NotEq),
            Token::Gt => Some(SQLOperator::Gt),
            Token::GtEq => Some(SQLOperator::GtEq),
            Token::Lt => Some(SQLOperator::Lt),
            Token::LtEq => Some(SQLOperator::LtEq),
            Token::Plus => Some(SQLOperator::Plus),
            Token::Minus => Some(SQLOperator::Minus),
            Token::Mult => Some(SQLOperator::Multiply),
            Token::Mod => Some(SQLOperator::Modulus),
            Token::Div => Some(SQLOperator::Divide),
            Token::SQLWord(ref k) => match k.keyword.as_ref() {
                "AND" => Some(SQLOperator::And),
                "OR" => Some(SQLOperator::Or),
                "LIKE" => Some(SQLOperator::Like),
                "NOT" => {
                    if self.parse_keyword("LIKE") {
                        Some(SQLOperator::NotLike)
                    } else {
                        None
                    }
                }
                _ => None,
            },
            _ => None,
        };

        if let Some(op) = regular_binary_operator {
            Ok(ASTNode::SQLBinaryExpr {
                left: Box::new(expr),
                op,
                right: Box::new(self.parse_subexpr(precedence)?),
            })
        } else if let Token::SQLWord(ref k) = tok {
            match k.keyword.as_ref() {
                "IS" => {
                    if self.parse_keyword("NULL") {
                        Ok(ASTNode::SQLIsNull(Box::new(expr)))
                    } else if self.parse_keywords(vec!["NOT", "NULL"]) {
                        Ok(ASTNode::SQLIsNotNull(Box::new(expr)))
                    } else {
                        self.expected("NULL or NOT NULL after IS", self.peek_token())
                    }
                }
                "NOT" | "IN" | "BETWEEN" => {
                    self.prev_token();
                    let negated = self.parse_keyword("NOT");
                    if self.parse_keyword("IN") {
                        self.parse_in(expr, negated)
                    } else if self.parse_keyword("BETWEEN") {
                        self.parse_between(expr, negated)
                    } else {
                        self.expected("IN or BETWEEN after NOT", self.peek_token())
                    }
                }
                // Can only happen if `get_precedence` got out of sync with this function
                _ => panic!("No infix parser for token {:?}", tok),
            }
        } else if Token::DoubleColon == tok {
            self.parse_pg_cast(expr)
        } else {
            // Can only happen if `get_precedence` got out of sync with this function
            panic!("No infix parser for token {:?}", tok)
        }
    }

    /// Parses the parens following the `[ NOT ] IN` operator
    pub fn parse_in(&mut self, expr: ASTNode, negated: bool) -> Result<ASTNode, ParserError> {
        self.expect_token(&Token::LParen)?;
        let in_op = if self.parse_keyword("SELECT") || self.parse_keyword("WITH") {
            self.prev_token();
            ASTNode::SQLInSubquery {
                expr: Box::new(expr),
                subquery: Box::new(self.parse_query()?),
                negated,
            }
        } else {
            ASTNode::SQLInList {
                expr: Box::new(expr),
                list: self.parse_expr_list()?,
                negated,
            }
        };
        self.expect_token(&Token::RParen)?;
        Ok(in_op)
    }

    /// Parses `BETWEEN <low> AND <high>`, assuming the `BETWEEN` keyword was already consumed
    pub fn parse_between(&mut self, expr: ASTNode, negated: bool) -> Result<ASTNode, ParserError> {
<<<<<<< HEAD
=======
        // Stop parsing subexpressions for <low> and <high> on tokens with
        // precedence lower than that of `BETWEEN`, such as `AND`, `IS`, etc.
>>>>>>> d180ef1e
        let low = self.parse_subexpr(Self::BETWEEN_PREC)?;
        self.expect_keyword("AND")?;
        let high = self.parse_subexpr(Self::BETWEEN_PREC)?;
        Ok(ASTNode::SQLBetween {
            expr: Box::new(expr),
            negated,
            low: Box::new(low),
            high: Box::new(high),
        })
    }

    /// Parse a postgresql casting style which is in the form of `expr::datatype`
    pub fn parse_pg_cast(&mut self, expr: ASTNode) -> Result<ASTNode, ParserError> {
        Ok(ASTNode::SQLCast {
            expr: Box::new(expr),
            data_type: self.parse_data_type()?,
        })
    }

<<<<<<< HEAD
    const UNARY_NOT_PREC: u8 = 15;
=======
>>>>>>> d180ef1e
    const BETWEEN_PREC: u8 = 20;
    const PLUS_MINUS_PREC: u8 = 30;

    /// Get the precedence of the next token
    pub fn get_next_precedence(&self) -> Result<u8, ParserError> {
        if let Some(token) = self.peek_token() {
            debug!("get_precedence() {:?}", token);

            match &token {
                Token::SQLWord(k) if k.keyword == "OR" => Ok(5),
                Token::SQLWord(k) if k.keyword == "AND" => Ok(10),
                Token::SQLWord(k) if k.keyword == "NOT" => match &self.peek_nth_token(1) {
                    // The precedence of NOT varies depending on keyword that
                    // follows it. If it is followed by IN, BETWEEN, or LIKE,
                    // it takes on the precedence of those tokens. Otherwise it
<<<<<<< HEAD
                    // takes on UNARY_NOT_PREC.
                    Some(Token::SQLWord(k)) if k.keyword == "IN" => Ok(Self::BETWEEN_PREC),
                    Some(Token::SQLWord(k)) if k.keyword == "BETWEEN" => Ok(Self::BETWEEN_PREC),
                    Some(Token::SQLWord(k)) if k.keyword == "LIKE" => Ok(Self::BETWEEN_PREC),
                    _ => Ok(Self::UNARY_NOT_PREC),
=======
                    // is not an infix operator, and therefore has zero
                    // precedence.
                    Some(Token::SQLWord(k)) if k.keyword == "IN" => Ok(Self::BETWEEN_PREC),
                    Some(Token::SQLWord(k)) if k.keyword == "BETWEEN" => Ok(Self::BETWEEN_PREC),
                    Some(Token::SQLWord(k)) if k.keyword == "LIKE" => Ok(Self::BETWEEN_PREC),
                    _ => Ok(0),
>>>>>>> d180ef1e
                },
                Token::SQLWord(k) if k.keyword == "IS" => Ok(17),
                Token::SQLWord(k) if k.keyword == "IN" => Ok(Self::BETWEEN_PREC),
                Token::SQLWord(k) if k.keyword == "BETWEEN" => Ok(Self::BETWEEN_PREC),
                Token::SQLWord(k) if k.keyword == "LIKE" => Ok(Self::BETWEEN_PREC),
                Token::Eq | Token::Lt | Token::LtEq | Token::Neq | Token::Gt | Token::GtEq => {
                    Ok(20)
                }
                Token::Plus | Token::Minus => Ok(Self::PLUS_MINUS_PREC),
                Token::Mult | Token::Div | Token::Mod => Ok(40),
                Token::DoubleColon => Ok(50),
                _ => Ok(0),
            }
        } else {
            Ok(0)
        }
    }

<<<<<<< HEAD
    /// Return first non-whitespace token that has not yet been processed
=======
    /// Return the first non-whitespace token that has not yet been processed
    /// (or None if reached end-of-file)
>>>>>>> d180ef1e
    pub fn peek_token(&self) -> Option<Token> {
        self.peek_nth_token(0)
    }

    /// Return nth non-whitespace token that has not yet been processed
    pub fn peek_nth_token(&self, mut n: usize) -> Option<Token> {
        let mut index = self.index;
        loop {
<<<<<<< HEAD
            match self.token_at(index) {
                Some(Token::Whitespace(_)) => {
                    index += 1;
                }
                Some(token) => {
                    if n == 0 {
                        return Some(token);
                    }
                    index += 1;
                    n -= 1;
                }
                None => {
                    return None;
                }
            }
        }
    }

    /// Get the next token skipping whitespace and increment the token index
    pub fn next_token(&mut self) -> Option<Token> {
        loop {
            match self.next_token_no_skip() {
                Some(Token::Whitespace(_)) => {
                    continue;
                }
                token => {
                    return token;
                }
=======
            index += 1;
            match self.tokens.get(index - 1) {
                Some(Token::Whitespace(_)) => continue,
                non_whitespace => {
                    if n == 0 {
                        return non_whitespace.cloned();
                    }
                    n -= 1;
                }
            }
        }
    }

    /// Return the first non-whitespace token that has not yet been processed
    /// (or None if reached end-of-file) and mark it as processed. OK to call
    /// repeatedly after reaching EOF.
    pub fn next_token(&mut self) -> Option<Token> {
        loop {
            self.index += 1;
            match self.tokens.get(self.index - 1) {
                Some(Token::Whitespace(_)) => continue,
                token => return token.cloned(),
>>>>>>> d180ef1e
            }
        }
    }

    /// Return the first unprocessed token, possibly whitespace.
    pub fn next_token_no_skip(&mut self) -> Option<&Token> {
        self.index += 1;
        self.tokens.get(self.index - 1)
    }

    /// Push back the last one non-whitespace token. Must be called after
    /// `next_token()`, otherwise might panic. OK to call after
    /// `next_token()` indicates an EOF.
    pub fn prev_token(&mut self) {
        loop {
            assert!(self.index > 0);
            self.index -= 1;
            if let Some(Token::Whitespace(_)) = self.tokens.get(self.index) {
                continue;
            }
            return;
        }
    }

    /// Report unexpected token
    fn expected<T>(&self, expected: &str, found: Option<Token>) -> Result<T, ParserError> {
        parser_err!(format!(
            "Expected {}, found: {}",
            expected,
            found.map_or("EOF".to_string(), |t| t.to_string())
        ))
    }

    /// Look for an expected keyword and consume it if it exists
    #[must_use]
    pub fn parse_keyword(&mut self, expected: &'static str) -> bool {
        // Ideally, we'd accept a enum variant, not a string, but since
        // it's not trivial to maintain the enum without duplicating all
        // the keywords three times, we'll settle for a run-time check that
        // the string actually represents a known keyword...
        assert!(keywords::ALL_KEYWORDS.contains(&expected));
        match self.peek_token() {
            Some(Token::SQLWord(ref k)) if expected.eq_ignore_ascii_case(&k.keyword) => {
                self.next_token();
                true
            }
            _ => false,
        }
    }

    /// Look for an expected sequence of keywords and consume them if they exist
    #[must_use]
    pub fn parse_keywords(&mut self, keywords: Vec<&'static str>) -> bool {
        let index = self.index;
        for keyword in keywords {
            if !self.parse_keyword(&keyword) {
                //println!("parse_keywords aborting .. did not find {}", keyword);
                // reset index and return immediately
                self.index = index;
                return false;
            }
        }
        true
    }

    /// Look for one of the given keywords and return the one that matches.
    #[must_use]
    pub fn parse_one_of_keywords(&mut self, keywords: &[&'static str]) -> Option<&'static str> {
        for keyword in keywords {
            assert!(keywords::ALL_KEYWORDS.contains(keyword));
        }
        match self.peek_token() {
            Some(Token::SQLWord(ref k)) => keywords
                .iter()
                .find(|keyword| keyword.eq_ignore_ascii_case(&k.keyword))
                .map(|keyword| {
                    self.next_token();
                    *keyword
                }),
            _ => None,
        }
    }

    /// Bail out if the current token is not one of the expected keywords, or consume it if it is
    #[must_use]
    pub fn expect_one_of_keywords(
        &mut self,
        keywords: &[&'static str],
    ) -> Result<&'static str, ParserError> {
        if let Some(keyword) = self.parse_one_of_keywords(keywords) {
            Ok(keyword)
        } else {
            self.expected(
                &format!("one of {}", keywords.join(" or ")),
                self.peek_token(),
            )
        }
    }

    /// Bail out if the current token is not an expected keyword, or consume it if it is
    pub fn expect_keyword(&mut self, expected: &'static str) -> Result<(), ParserError> {
        if self.parse_keyword(expected) {
            Ok(())
        } else {
            self.expected(expected, self.peek_token())
        }
    }

    /// Consume the next token if it matches the expected token, otherwise return false
    #[must_use]
    pub fn consume_token(&mut self, expected: &Token) -> bool {
        match &self.peek_token() {
            Some(t) if *t == *expected => {
                self.next_token();
                true
            }
            _ => false,
        }
    }

    /// Bail out if the current token is not an expected keyword, or consume it if it is
    pub fn expect_token(&mut self, expected: &Token) -> Result<(), ParserError> {
        if self.consume_token(expected) {
            Ok(())
        } else {
            self.expected(&expected.to_string(), self.peek_token())
        }
    }

    /// Parse a SQL CREATE statement
    pub fn parse_create(&mut self) -> Result<SQLStatement, ParserError> {
        if self.parse_keyword("TABLE") {
            self.parse_create_table()
        } else if self.parse_keyword("MATERIALIZED") || self.parse_keyword("VIEW") {
            self.prev_token();
            self.parse_create_view()
        } else if self.parse_keyword("DATA") {
            if self.parse_keyword("SOURCE") {
                self.parse_create_data_source()
            } else if self.parse_keyword("SINK") {
                self.parse_create_data_sink()
            } else {
                parser_err!(format!(
                    "Expected SOURCE or SINK after CREATE DATA, found: {:?}",
                    self.peek_token()
                ))
            }
        } else if self.parse_keyword("EXTERNAL") {
            self.parse_create_external_table()
        } else {
            self.expected("TABLE or VIEW after CREATE", self.peek_token())
        }
    }

    pub fn parse_create_data_source(&mut self) -> Result<SQLStatement, ParserError> {
        let name = self.parse_object_name()?;
        self.expect_keyword("FROM")?;
        let url = self.parse_literal_string()?;
        self.expect_keyword("USING")?;
        self.expect_keyword("SCHEMA")?;
        let schema = if self.parse_keyword("REGISTRY") {
            DataSourceSchema::Registry(self.parse_literal_string()?)
        } else {
            DataSourceSchema::Raw(self.parse_literal_string()?)
        };
        let mut with_options = vec![];
        if self.parse_keyword("WITH") {
            with_options = self.parse_with_options()?;
        }
        Ok(SQLStatement::SQLCreateDataSource {
            name,
            url,
            schema,
            with_options,
        })
    }

    pub fn parse_create_data_sink(&mut self) -> Result<SQLStatement, ParserError> {
        let name = self.parse_object_name()?;
        self.expect_keyword("FROM")?;
        let from = self.parse_object_name()?;
        self.expect_keyword("INTO")?;
        let url = self.parse_literal_string()?;
        let mut with_options = vec![];
        if self.parse_keyword("WITH") {
            with_options = self.parse_with_options()?;
        }
        Ok(SQLStatement::SQLCreateDataSink {
            name,
            from,
            url,
            with_options,
        })
    }

    pub fn parse_create_external_table(&mut self) -> Result<SQLStatement, ParserError> {
        self.expect_keyword("TABLE")?;
        let table_name = self.parse_object_name()?;
<<<<<<< HEAD
        let (columns, constraints) = self.parse_table_defs()?;
=======
        let (columns, constraints) = self.parse_columns()?;
>>>>>>> d180ef1e
        self.expect_keyword("STORED")?;
        self.expect_keyword("AS")?;
        let file_format = self.parse_identifier()?.parse::<FileFormat>()?;

        self.expect_keyword("LOCATION")?;
        let location = self.parse_literal_string()?;

        Ok(SQLStatement::SQLCreateTable {
            name: table_name,
            columns,
            constraints,
            with_options: vec![],
            external: true,
            file_format: Some(file_format),
            location: Some(location),
        })
    }

    pub fn parse_create_view(&mut self) -> Result<SQLStatement, ParserError> {
        let materialized = self.parse_keyword("MATERIALIZED");
        self.expect_keyword("VIEW")?;
        // Many dialects support `OR REPLACE` | `OR ALTER` right after `CREATE`, but we don't (yet).
        // ANSI SQL and Postgres support RECURSIVE here, but we don't support it either.
        let name = self.parse_object_name()?;
        let columns = self.parse_parenthesized_column_list(Optional)?;
<<<<<<< HEAD
        let mut with_options = vec![];
        if self.parse_keyword("WITH") {
            with_options = self.parse_with_options()?;
        }
=======
        let with_options = if self.parse_keyword("WITH") {
            self.parse_with_options()?
        } else {
            vec![]
        };
>>>>>>> d180ef1e
        self.expect_keyword("AS")?;
        let query = Box::new(self.parse_query()?);
        // Optional `WITH [ CASCADED | LOCAL ] CHECK OPTION` is widely supported here.
        Ok(SQLStatement::SQLCreateView {
            name,
            columns,
            query,
            materialized,
            with_options,
        })
    }

    pub fn parse_drop(&mut self) -> Result<SQLStatement, ParserError> {
<<<<<<< HEAD
        if self.parse_keyword("TABLE") {
            self.parse_drop_table()
        } else if self.parse_keyword("VIEW") {
            self.parse_drop_view()
        } else if self.parse_keyword("DATA") {
            self.parse_drop_data_source()
        } else {
            parser_err!(format!(
                "Unexpected token after DROP: {:?}",
                self.peek_token()
            ))
        }
    }

    pub fn parse_drop_table(&mut self) -> Result<SQLStatement, ParserError> {
        Ok(SQLStatement::SQLDropTable(self.parse_drop_inner()?))
    }

    pub fn parse_drop_data_source(&mut self) -> Result<SQLStatement, ParserError> {
        self.expect_keyword("SOURCE")?;
        Ok(SQLStatement::SQLDropDataSource(self.parse_drop_inner()?))
    }

    pub fn parse_drop_view(&mut self) -> Result<SQLStatement, ParserError> {
        Ok(SQLStatement::SQLDropView(self.parse_drop_inner()?))
    }

    pub fn parse_drop_inner(&mut self) -> Result<SQLDrop, ParserError> {
=======
        let object_type = if self.parse_keyword("TABLE") {
            SQLObjectType::Table
        } else if self.parse_keyword("VIEW") {
            SQLObjectType::View
        } else {
            return parser_err!(format!(
                "Unexpected token after DROP: {:?}",
                self.peek_token()
            ));
        };
>>>>>>> d180ef1e
        let if_exists = self.parse_keywords(vec!["IF", "EXISTS"]);
        let mut names = vec![self.parse_object_name()?];
        loop {
            let token = &self.next_token();
            if let Some(Token::Comma) = token {
                names.push(self.parse_object_name()?)
            } else {
                if token.is_some() {
                    self.prev_token();
                }
                break;
            }
        }
        let cascade = self.parse_keyword("CASCADE");
<<<<<<< HEAD
        let restrict = !cascade && self.parse_keyword("RESTRICT");
        Ok(SQLDrop {
            if_exists,
            names,
            cascade,
            restrict,
=======
        let restrict = self.parse_keyword("RESTRICT");
        if cascade && restrict {
            return parser_err!("Cannot specify both CASCADE and RESTRICT in DROP");
        }
        Ok(SQLStatement::SQLDrop {
            object_type,
            if_exists,
            names,
            cascade,
>>>>>>> d180ef1e
        })
    }

    pub fn parse_create_table(&mut self) -> Result<SQLStatement, ParserError> {
        let table_name = self.parse_object_name()?;
        // parse optional column list (schema)
<<<<<<< HEAD
        let (columns, constraints) = self.parse_table_defs()?;
        let mut with_options = vec![];
        if self.parse_keyword("WITH") {
            with_options = self.parse_with_options()?;
        }
=======
        let (columns, constraints) = self.parse_columns()?;

        let with_options = if self.parse_keyword("WITH") {
            self.parse_with_options()?
        } else {
            vec![]
        };

>>>>>>> d180ef1e
        Ok(SQLStatement::SQLCreateTable {
            name: table_name,
            columns,
            constraints,
            with_options,
            external: false,
            file_format: None,
            location: None,
        })
    }

<<<<<<< HEAD
    fn parse_table_defs(
        &mut self,
    ) -> Result<(Vec<SQLColumnDef>, Vec<SQLTableConstraint>), ParserError> {
        let mut columns = vec![];
        let mut constraints = vec![];
        if !self.consume_token(&Token::LParen) {
=======
    fn parse_columns(&mut self) -> Result<(Vec<SQLColumnDef>, Vec<TableConstraint>), ParserError> {
        let mut columns = vec![];
        let mut constraints = vec![];
        if !self.consume_token(&Token::LParen) || self.consume_token(&Token::RParen) {
>>>>>>> d180ef1e
            return Ok((columns, constraints));
        }

        loop {
<<<<<<< HEAD
            match self.next_token() {
                Some(Token::SQLWord(_)) => {
                    self.prev_token();

                    let constraint_name = if self.parse_keyword("CONSTRAINT") {
                        Some(self.parse_identifier()?)
                    } else {
                        None
                    };

                    if self.parse_keywords(vec!["PRIMARY", "KEY"]) {
                        let constraint = SQLTableConstraint::PrimaryKey {
                            name: constraint_name,
                            columns: self.parse_parenthesized_column_list(Mandatory)?,
                        };
                        constraints.push(constraint);
                    } else if self.parse_keyword("UNIQUE") {
                        let constraint = SQLTableConstraint::Unique {
                            name: constraint_name,
                            columns: self.parse_parenthesized_column_list(Mandatory)?,
                        };
                        constraints.push(constraint);
                    } else if self.parse_keyword("CHECK") {
                        self.expect_token(&Token::LParen)?;
                        let expr = self.parse_expr()?;
                        self.expect_token(&Token::RParen)?;
                        let constraint = SQLTableConstraint::Check {
                            name: constraint_name,
                            expr,
                        };
                        constraints.push(constraint);
                    } else if constraint_name.is_some() {
                        self.expected(
                            "keyword after CONSTRAINT name in table definition",
                            self.peek_token(),
                        )?;
                    } else {
                        let column_name = self.parse_identifier()?;
                        let data_type = self.parse_data_type()?;
                        let mut column_constraints = vec![];
                        loop {
                            match self.peek_token() {
                                None | Some(Token::Comma) | Some(Token::RParen) => break,
                                _ => column_constraints.push(self.parse_column_constraint()?),
                            }
                        }
                        columns.push(SQLColumnDef {
                            name: column_name,
                            data_type,
                            constraints: column_constraints,
                        });
                    }
                }
                Some(Token::Comma) => (),
                Some(Token::RParen) => break,
                other => {
                    return parser_err!(format!(
                        "Expected ',' or ')' after column definition but found {:?}",
                        other
                    ));
                }
=======
            if let Some(constraint) = self.parse_optional_table_constraint()? {
                constraints.push(constraint);
            } else if let Some(Token::SQLWord(column_name)) = self.peek_token() {
                self.next_token();
                let data_type = self.parse_data_type()?;
                let collation = if self.parse_keyword("COLLATE") {
                    Some(self.parse_object_name()?)
                } else {
                    None
                };
                let mut constraints = vec![];
                loop {
                    match self.peek_token() {
                        None | Some(Token::Comma) | Some(Token::RParen) => break,
                        _ => constraints.push(self.parse_column_constraint()?),
                    }
                }

                columns.push(SQLColumnDef {
                    name: column_name.as_sql_ident(),
                    data_type,
                    collation,
                    constraints,
                });
            } else {
                return self.expected("column name or constraint definition", self.peek_token());
            }
            let comma = self.consume_token(&Token::Comma);
            if self.consume_token(&Token::RParen) {
                // allow a trailing comma, even though it's not in standard
                break;
            } else if !comma {
                return self.expected("',' or ')' after column definition", self.peek_token());
>>>>>>> d180ef1e
            }
        }

        Ok((columns, constraints))
<<<<<<< HEAD
    }

    pub fn parse_column_constraint(&mut self) -> Result<SQLColumnConstraint, ParserError> {
        if self.parse_keywords(vec!["NOT", "NULL"]) {
            return Ok(SQLColumnConstraint::NotNull);
        } else if self.parse_keyword("NULL") {
            return Ok(SQLColumnConstraint::Null);
        } else if self.parse_keyword("DEFAULT") {
            // We want to allow as many DEFAULT expressions as possible, but
            // calling self.parse_expr() will choke on expressions like "DEFAULT
            // 1 NOT NULL". Typically this would be a syntax error, as "1 NOT
            // NULL" is not a valid SQL expression, but in this case we know
            // that NOT NULL is part of the next column constraint. As it turns
            // out, the only expressions that cause trouble all have precedence
            // less than or equal to BETWEEN, so we pass BETWEEN_PREC to stop
            // parsing on tokens with precedence less than or equal to BETWEEN.
            // The same trick is employed by PostgreSQL [0].
            // https://github.com/postgres/postgres/blob/56b78626c/src/backend/parser/gram.y#L13366-L13370
            let expr = self.parse_subexpr(Self::BETWEEN_PREC)?;
            return Ok(SQLColumnConstraint::Default(expr));
        }

        let name = if self.parse_keyword("CONSTRAINT") {
            Some(self.parse_identifier()?)
        } else {
            None
        };

        if self.parse_keywords(vec!["PRIMARY", "KEY"]) {
            Ok(SQLColumnConstraint::PrimaryKey(name))
        } else if self.parse_keyword("UNIQUE") {
            Ok(SQLColumnConstraint::Unique(name))
        } else if self.parse_keyword("CHECK") {
            self.expect_token(&Token::LParen)?;
            let expr = self.parse_expr()?;
            self.expect_token(&Token::RParen)?;
            Ok(SQLColumnConstraint::Check { name, expr })
        } else {
            parser_err!(format!(
                "Unexpected token in column definition: {:?}",
                self.peek_token()
            ))
        }
=======
>>>>>>> d180ef1e
    }

    pub fn parse_column_constraint(&mut self) -> Result<ColumnConstraint, ParserError> {
        let name = if self.parse_keyword("CONSTRAINT") {
            Some(self.parse_identifier()?)
        } else {
            None
        };

        if self.parse_keywords(vec!["NOT", "NULL"]) {
            Ok(ColumnConstraint::NotNull)
        } else if self.parse_keyword("NULL") {
            Ok(ColumnConstraint::Null)
        } else if self.parse_keyword("DEFAULT") {
            Ok(ColumnConstraint::Default {
                name,
                expr: self.parse_expr()?,
            })
        } else if self.parse_keywords(vec!["PRIMARY", "KEY"]) {
            Ok(ColumnConstraint::Unique {
                name,
                is_primary: true,
            })
        } else if self.parse_keyword("UNIQUE") {
            Ok(ColumnConstraint::Unique {
                name,
                is_primary: false,
            })
        } else if self.parse_keyword("REFERENCES") {
            let foreign_table = self.parse_object_name()?;
            let referred_columns = self.parse_parenthesized_column_list(Mandatory)?;
            Ok(ColumnConstraint::ForeignKey {
                name,
                foreign_table,
                referred_columns,
            })
        } else if self.parse_keyword("CHECK") {
            self.expect_token(&Token::LParen)?;
            let expr = Box::new(self.parse_expr()?);
            self.expect_token(&Token::RParen)?;
            Ok(ColumnConstraint::Check { name, expr })
        } else {
            parser_err!(format!(
                "Unexpected token in column definition: {:?}",
                self.peek_token()
            ))
        }
    }

<<<<<<< HEAD
=======
    pub fn parse_optional_table_constraint(
        &mut self,
    ) -> Result<Option<TableConstraint>, ParserError> {
        let name = if self.parse_keyword("CONSTRAINT") {
            Some(self.parse_identifier()?)
        } else {
            None
        };
        match self.next_token() {
            Some(Token::SQLWord(ref k)) if k.keyword == "PRIMARY" || k.keyword == "UNIQUE" => {
                let is_primary = k.keyword == "PRIMARY";
                if is_primary {
                    self.expect_keyword("KEY")?;
                }
                let columns = self.parse_parenthesized_column_list(Mandatory)?;
                Ok(Some(TableConstraint::Unique {
                    name,
                    columns,
                    is_primary,
                }))
            }
            Some(Token::SQLWord(ref k)) if k.keyword == "FOREIGN" => {
                self.expect_keyword("KEY")?;
                let columns = self.parse_parenthesized_column_list(Mandatory)?;
                self.expect_keyword("REFERENCES")?;
                let foreign_table = self.parse_object_name()?;
                let referred_columns = self.parse_parenthesized_column_list(Mandatory)?;
                Ok(Some(TableConstraint::ForeignKey {
                    name,
                    columns,
                    foreign_table,
                    referred_columns,
                }))
            }
            Some(Token::SQLWord(ref k)) if k.keyword == "CHECK" => {
                self.expect_token(&Token::LParen)?;
                let expr = Box::new(self.parse_expr()?);
                self.expect_token(&Token::RParen)?;
                Ok(Some(TableConstraint::Check { name, expr }))
            }
            unexpected => {
                if name.is_some() {
                    self.expected("PRIMARY, UNIQUE, FOREIGN, or CHECK", unexpected)
                } else {
                    self.prev_token();
                    Ok(None)
                }
            }
        }
    }

>>>>>>> d180ef1e
    pub fn parse_with_options(&mut self) -> Result<Vec<SQLOption>, ParserError> {
        self.expect_token(&Token::LParen)?;
        let mut options = vec![];
        loop {
            let name = self.parse_identifier()?;
            self.expect_token(&Token::Eq)?;
            let value = self.parse_value()?;
            options.push(SQLOption { name, value });
            match self.peek_token() {
                Some(Token::Comma) => self.next_token(),
                _ => break,
            };
        }
        self.expect_token(&Token::RParen)?;
        Ok(options)
    }

    pub fn parse_alter(&mut self) -> Result<SQLStatement, ParserError> {
        self.expect_keyword("TABLE")?;
        let _ = self.parse_keyword("ONLY");
        let table_name = self.parse_object_name()?;
        let operation = if self.parse_keyword("ADD") {
            if let Some(constraint) = self.parse_optional_table_constraint()? {
                AlterTableOperation::AddConstraint(constraint)
            } else {
                return self.expected("a constraint in ALTER TABLE .. ADD", self.peek_token());
            }
        } else {
            return self.expected("ADD after ALTER TABLE", self.peek_token());
        };
        Ok(SQLStatement::SQLAlterTable {
            name: table_name,
            operation,
        })
    }

    /// Parse a copy statement
    pub fn parse_copy(&mut self) -> Result<SQLStatement, ParserError> {
        let table_name = self.parse_object_name()?;
        let columns = self.parse_parenthesized_column_list(Optional)?;
        self.expect_keyword("FROM")?;
        self.expect_keyword("STDIN")?;
        self.expect_token(&Token::SemiColon)?;
        let values = self.parse_tsv()?;
        Ok(SQLStatement::SQLCopy {
            table_name,
            columns,
            values,
        })
    }

    /// Parse a tab separated values in
    /// COPY payload
    fn parse_tsv(&mut self) -> Result<Vec<Option<String>>, ParserError> {
        let values = self.parse_tab_value()?;
        Ok(values)
    }

    fn parse_sql_value(&mut self) -> Result<ASTNode, ParserError> {
        Ok(ASTNode::SQLValue(self.parse_value()?))
    }

    fn parse_tab_value(&mut self) -> Result<Vec<Option<String>>, ParserError> {
        let mut values = vec![];
        let mut content = String::from("");
        while let Some(t) = self.next_token_no_skip() {
            match t {
                Token::Whitespace(Whitespace::Tab) => {
                    values.push(Some(content.to_string()));
                    content.clear();
                }
                Token::Whitespace(Whitespace::Newline) => {
                    values.push(Some(content.to_string()));
                    content.clear();
                }
                Token::Backslash => {
                    if self.consume_token(&Token::Period) {
                        return Ok(values);
                    }
                    if let Some(token) = self.next_token() {
                        if let Token::SQLWord(SQLWord { value: v, .. }) = token {
                            if v == "N" {
                                values.push(None);
                            }
                        }
                    } else {
                        continue;
                    }
                }
                _ => {
                    content.push_str(&t.to_string());
                }
            }
        }
        Ok(values)
    }

    /// Parse a literal value (numbers, strings, date/time, booleans)
    fn parse_value(&mut self) -> Result<Value, ParserError> {
        match self.next_token() {
            Some(t) => match t {
                Token::SQLWord(k) => match k.keyword.as_ref() {
                    "TRUE" => Ok(Value::Boolean(true)),
                    "FALSE" => Ok(Value::Boolean(false)),
                    "NULL" => Ok(Value::Null),
                    _ => {
                        return parser_err!(format!("No value parser for keyword {}", k.keyword));
                    }
                },
                Token::Number(ref n) if n.contains('.') => match n.parse::<f64>() {
                    Ok(n) => Ok(Value::Double(n.into())),
                    Err(e) => parser_err!(format!("Could not parse '{}' as f64: {}", n, e)),
                },
                Token::Number(ref n) => match n.parse::<u64>() {
                    Ok(n) => Ok(Value::Long(n)),
                    Err(e) => parser_err!(format!("Could not parse '{}' as u64: {}", n, e)),
                },
                Token::SingleQuotedString(ref s) => Ok(Value::SingleQuotedString(s.to_string())),
                Token::NationalStringLiteral(ref s) => {
                    Ok(Value::NationalStringLiteral(s.to_string()))
                }
<<<<<<< HEAD
                Token::HexStringLiteral(ref s) => {
                    if let Some(bad) = s.chars().find(|c| !c.is_ascii_hexdigit()) {
                        parser_err!(format!(
                            "Hexadecimal string literal contains non-hex character: {}",
                            bad
                        ))
                    } else {
                        Ok(Value::HexStringLiteral(s.to_string()))
                    }
                }
=======
                Token::HexStringLiteral(ref s) => Ok(Value::HexStringLiteral(s.to_string())),
>>>>>>> d180ef1e
                _ => parser_err!(format!("Unsupported value: {:?}", t)),
            },
            None => parser_err!("Expecting a value, but found EOF"),
        }
    }

    /// Parse an unsigned literal integer/long
    pub fn parse_literal_uint(&mut self) -> Result<u64, ParserError> {
        match self.next_token() {
            Some(Token::Number(s)) => s.parse::<u64>().map_err(|e| {
                ParserError::ParserError(format!("Could not parse '{}' as u64: {}", s, e))
            }),
            other => self.expected("literal int", other),
        }
    }

    /// Parse a literal double
    pub fn parse_literal_double(&mut self) -> Result<f64, ParserError> {
        match self.next_token() {
            Some(Token::Number(s)) => s.parse::<f64>().map_err(|e| {
                ParserError::ParserError(format!("Could not parse '{}' as f64: {}", s, e))
            }),
            other => parser_err!(format!("Expected literal number, found {:?}", other)),
        }
    }

    /// Parse a literal string
    pub fn parse_literal_string(&mut self) -> Result<String, ParserError> {
        match self.next_token() {
            Some(Token::SingleQuotedString(ref s)) => Ok(s.clone()),
            other => parser_err!(format!("Expected literal string, found {:?}", other)),
        }
    }

    /// Parse a SQL datatype (in the context of a CREATE TABLE statement for example)
    pub fn parse_data_type(&mut self) -> Result<SQLType, ParserError> {
        match self.next_token() {
            Some(Token::SQLWord(k)) => match k.keyword.as_ref() {
                "BOOLEAN" => Ok(SQLType::Boolean),
                "FLOAT" => Ok(SQLType::Float(self.parse_optional_precision()?)),
                "REAL" => Ok(SQLType::Real),
                "DOUBLE" => {
                    let _ = self.parse_keyword("PRECISION");
                    Ok(SQLType::Double)
                }
                "SMALLINT" => Ok(SQLType::SmallInt),
                "INT" | "INTEGER" => Ok(SQLType::Int),
                "BIGINT" => Ok(SQLType::BigInt),
                "VARCHAR" => Ok(SQLType::Varchar(self.parse_optional_precision()?)),
                "CHAR" | "CHARACTER" => {
                    if self.parse_keyword("VARYING") {
                        Ok(SQLType::Varchar(self.parse_optional_precision()?))
                    } else {
                        Ok(SQLType::Char(self.parse_optional_precision()?))
                    }
                }
                "UUID" => Ok(SQLType::Uuid),
                "DATE" => Ok(SQLType::Date),
                "TIMESTAMP" => {
                    // TBD: we throw away "with/without timezone" information
                    if self.parse_keyword("WITH") || self.parse_keyword("WITHOUT") {
                        self.expect_keyword("TIME")?;
                        self.expect_keyword("ZONE")?;
                    }
                    Ok(SQLType::Timestamp)
                }
                "TIME" => {
                    // TBD: we throw away "with/without timezone" information
                    if self.parse_keyword("WITH") || self.parse_keyword("WITHOUT") {
                        self.expect_keyword("TIME")?;
                        self.expect_keyword("ZONE")?;
                    }
                    Ok(SQLType::Time)
                }
                "INTERVAL" => Ok(SQLType::Interval),
                "REGCLASS" => Ok(SQLType::Regclass),
                "TEXT" => {
                    if self.consume_token(&Token::LBracket) {
                        // Note: this is postgresql-specific
                        self.expect_token(&Token::RBracket)?;
                        Ok(SQLType::Array(Box::new(SQLType::Text)))
                    } else {
                        Ok(SQLType::Text)
                    }
                }
                "BYTEA" => Ok(SQLType::Bytea),
                "NUMERIC" | "DECIMAL" | "DEC" => {
                    let (precision, scale) = self.parse_optional_precision_scale()?;
                    Ok(SQLType::Decimal(precision, scale))
                }
                _ => {
                    self.prev_token();
                    let type_name = self.parse_object_name()?;
                    Ok(SQLType::Custom(type_name))
                }
            },
            other => self.expected("a data type name", other),
        }
    }

    /// Parse `AS identifier` (or simply `identifier` if it's not a reserved keyword)
    /// Some examples with aliases: `SELECT 1 foo`, `SELECT COUNT(*) AS cnt`,
    /// `SELECT ... FROM t1 foo, t2 bar`, `SELECT ... FROM (...) AS bar`
    pub fn parse_optional_alias(
        &mut self,
        reserved_kwds: &[&str],
    ) -> Result<Option<SQLIdent>, ParserError> {
        let after_as = self.parse_keyword("AS");
        match self.next_token() {
            // Accept any identifier after `AS` (though many dialects have restrictions on
            // keywords that may appear here). If there's no `AS`: don't parse keywords,
            // which may start a construct allowed in this position, to be parsed as aliases.
            // (For example, in `FROM t1 JOIN` the `JOIN` will always be parsed as a keyword,
            // not an alias.)
            Some(Token::SQLWord(ref w))
                if after_as || !reserved_kwds.contains(&w.keyword.as_str()) =>
            {
                Ok(Some(w.as_sql_ident()))
            }
            // MSSQL supports single-quoted strings as aliases for columns
            // We accept them as table aliases too, although MSSQL does not.
            Some(Token::SingleQuotedString(ref s)) => Ok(Some(format!("'{}'", s))),
            not_an_ident => {
                if after_as {
                    return self.expected("an identifier after AS", not_an_ident);
                }
                self.prev_token();
                Ok(None) // no alias found
            }
        }
    }

    /// Parse `AS identifier` when the AS is describing a table-valued object,
    /// like in `... FROM generate_series(1, 10) AS t (col)`. In this case
    /// the alias is allowed to optionally name the columns in the table, in
    /// addition to the table itself.
    pub fn parse_optional_table_alias(
        &mut self,
        reserved_kwds: &[&str],
    ) -> Result<Option<TableAlias>, ParserError> {
        match self.parse_optional_alias(reserved_kwds)? {
            Some(name) => {
                let columns = self.parse_parenthesized_column_list(Optional)?;
                Ok(Some(TableAlias { name, columns }))
            }
            None => Ok(None),
        }
    }

    /// Parse `AS identifier` when the AS is describing a table-valued object,
    /// like in `... FROM generate_series(1, 10) AS t (col)`. In this case
    /// the alias is allowed to optionally name the columns in the table, in
    /// addition to the table itself.
    pub fn parse_optional_table_alias(
        &mut self,
        reserved_kwds: &[&str],
    ) -> Result<Option<TableAlias>, ParserError> {
        match self.parse_optional_alias(reserved_kwds)? {
            Some(name) => {
                let columns = self.parse_parenthesized_column_list(Optional)?;
                Ok(Some(TableAlias { name, columns }))
            }
            None => Ok(None),
        }
    }

    /// Parse one or more identifiers with the specified separator between them
    pub fn parse_list_of_ids(&mut self, separator: &Token) -> Result<Vec<SQLIdent>, ParserError> {
        let mut idents = vec![];
        let mut expect_identifier = true;
        loop {
            let token = &self.next_token();
            match token {
                Some(Token::SQLWord(s)) if expect_identifier => {
                    expect_identifier = false;
                    idents.push(s.as_sql_ident());
                }
                Some(token) if token == separator && !expect_identifier => {
                    expect_identifier = true;
                    continue;
                }
                _ => {
                    self.prev_token();
                    break;
                }
            }
        }
        if expect_identifier {
            self.expected("identifier", self.peek_token())
        } else {
            Ok(idents)
        }
    }

    /// Parse a possibly qualified, possibly quoted identifier, e.g.
    /// `foo` or `myschema."table"`
    pub fn parse_object_name(&mut self) -> Result<SQLObjectName, ParserError> {
        Ok(SQLObjectName(self.parse_list_of_ids(&Token::Period)?))
    }

    /// Parse a simple one-word identifier (possibly quoted, possibly a keyword)
    pub fn parse_identifier(&mut self) -> Result<SQLIdent, ParserError> {
        match self.next_token() {
            Some(Token::SQLWord(w)) => Ok(w.as_sql_ident()),
            unexpected => self.expected("identifier", unexpected),
        }
    }

    /// Parse a parenthesized comma-separated list of unqualified, possibly quoted identifiers
    pub fn parse_parenthesized_column_list(
        &mut self,
        optional: IsOptional,
    ) -> Result<Vec<SQLIdent>, ParserError> {
        if self.consume_token(&Token::LParen) {
            let cols = self.parse_list_of_ids(&Token::Comma)?;
            self.expect_token(&Token::RParen)?;
            Ok(cols)
        } else if optional == Optional {
            Ok(vec![])
        } else {
            self.expected("a list of columns in parentheses", self.peek_token())
        }
    }

    pub fn parse_optional_precision(&mut self) -> Result<Option<u64>, ParserError> {
        if self.consume_token(&Token::LParen) {
            let n = self.parse_literal_uint()?;
            self.expect_token(&Token::RParen)?;
            Ok(Some(n))
        } else {
            Ok(None)
        }
    }

    pub fn parse_optional_precision_scale(
        &mut self,
    ) -> Result<(Option<u64>, Option<u64>), ParserError> {
        if self.consume_token(&Token::LParen) {
            let n = self.parse_literal_uint()?;
            let scale = if self.consume_token(&Token::Comma) {
                Some(self.parse_literal_uint()?)
            } else {
                None
            };
            self.expect_token(&Token::RParen)?;
            Ok((Some(n), scale))
        } else {
            Ok((None, None))
        }
    }

    pub fn parse_delete(&mut self) -> Result<SQLStatement, ParserError> {
        self.expect_keyword("FROM")?;
        let table_name = self.parse_object_name()?;
        let selection = if self.parse_keyword("WHERE") {
            Some(self.parse_expr()?)
        } else {
            None
        };

        Ok(SQLStatement::SQLDelete {
            table_name,
            selection,
        })
    }

    /// Parse a query expression, i.e. a `SELECT` statement optionally
    /// preceeded with some `WITH` CTE declarations and optionally followed
    /// by `ORDER BY`. Unlike some other parse_... methods, this one doesn't
    /// expect the initial keyword to be already consumed
    pub fn parse_query(&mut self) -> Result<SQLQuery, ParserError> {
        let ctes = if self.parse_keyword("WITH") {
            // TODO: optional RECURSIVE
            self.parse_cte_list()?
        } else {
            vec![]
        };

        let body = self.parse_query_body(0)?;

        let order_by = if self.parse_keywords(vec!["ORDER", "BY"]) {
            self.parse_order_by_expr_list()?
        } else {
            vec![]
        };

        let limit = if self.parse_keyword("LIMIT") {
            self.parse_limit()?
        } else {
            None
        };

        let offset = if self.parse_keyword("OFFSET") {
            Some(self.parse_offset()?)
        } else {
            None
        };

        let fetch = if self.parse_keyword("FETCH") {
            Some(self.parse_fetch()?)
        } else {
            None
        };

        Ok(SQLQuery {
            ctes,
            body,
            limit,
            order_by,
            offset,
            fetch,
        })
    }

    /// Parse one or more (comma-separated) `alias AS (subquery)` CTEs,
    /// assuming the initial `WITH` was already consumed.
    fn parse_cte_list(&mut self) -> Result<Vec<Cte>, ParserError> {
        let mut cte = vec![];
        loop {
            let alias = self.parse_identifier()?;
            let renamed_columns = self.parse_parenthesized_column_list(Optional)?;
            self.expect_keyword("AS")?;
            self.expect_token(&Token::LParen)?;
            cte.push(Cte {
                alias,
                query: self.parse_query()?,
                renamed_columns,
            });
            self.expect_token(&Token::RParen)?;
            if !self.consume_token(&Token::Comma) {
                break;
            }
        }
        Ok(cte)
    }

    /// Parse a "query body", which is an expression with roughly the
    /// following grammar:
    /// ```text
    ///   query_body ::= restricted_select | '(' subquery ')' | set_operation
    ///   restricted_select ::= 'SELECT' [expr_list] [ from ] [ where ] [ groupby_having ]
    ///   subquery ::= query_body [ order_by_limit ]
    ///   set_operation ::= query_body { 'UNION' | 'EXCEPT' | 'INTERSECT' } [ 'ALL' ] query_body
    /// ```
    fn parse_query_body(&mut self, precedence: u8) -> Result<SQLSetExpr, ParserError> {
        // We parse the expression using a Pratt parser, as in `parse_expr()`.
        // Start by parsing a restricted SELECT or a `(subquery)`:
        let mut expr = if self.parse_keyword("SELECT") {
            SQLSetExpr::Select(Box::new(self.parse_select()?))
        } else if self.consume_token(&Token::LParen) {
            // CTEs are not allowed here, but the parser currently accepts them
            let subquery = self.parse_query()?;
            self.expect_token(&Token::RParen)?;
            SQLSetExpr::Query(Box::new(subquery))
        } else if self.parse_keyword("VALUES") {
            SQLSetExpr::Values(self.parse_values()?)
        } else {
            return self.expected("SELECT or a subquery in the query body", self.peek_token());
        };

        loop {
            // The query can be optionally followed by a set operator:
            let next_token = self.peek_token();
            let op = self.parse_set_operator(&next_token);
            let next_precedence = match op {
                // UNION and EXCEPT have the same binding power and evaluate left-to-right
                Some(SQLSetOperator::Union) | Some(SQLSetOperator::Except) => 10,
                // INTERSECT has higher precedence than UNION/EXCEPT
                Some(SQLSetOperator::Intersect) => 20,
                // Unexpected token or EOF => stop parsing the query body
                None => break,
            };
            if precedence >= next_precedence {
                break;
            }
            self.next_token(); // skip past the set operator
            expr = SQLSetExpr::SetOperation {
                left: Box::new(expr),
                op: op.unwrap(),
                all: self.parse_keyword("ALL"),
                right: Box::new(self.parse_query_body(next_precedence)?),
            };
        }

        Ok(expr)
    }

    fn parse_set_operator(&mut self, token: &Option<Token>) -> Option<SQLSetOperator> {
        match token {
            Some(Token::SQLWord(w)) if w.keyword == "UNION" => Some(SQLSetOperator::Union),
            Some(Token::SQLWord(w)) if w.keyword == "EXCEPT" => Some(SQLSetOperator::Except),
            Some(Token::SQLWord(w)) if w.keyword == "INTERSECT" => Some(SQLSetOperator::Intersect),
            _ => None,
        }
    }

    /// Parse a restricted `SELECT` statement (no CTEs / `UNION` / `ORDER BY`),
    /// assuming the initial `SELECT` was already consumed
    pub fn parse_select(&mut self) -> Result<SQLSelect, ParserError> {
        let all = self.parse_keyword("ALL");
        let distinct = self.parse_keyword("DISTINCT");
        if all && distinct {
            return parser_err!("Cannot specify both ALL and DISTINCT in SELECT");
        }
        let projection = self.parse_select_list()?;

        let (relation, joins) = if self.parse_keyword("FROM") {
            let relation = Some(self.parse_table_factor()?);
            let joins = self.parse_joins()?;
            (relation, joins)
        } else {
            (None, vec![])
        };

        let selection = if self.parse_keyword("WHERE") {
            Some(self.parse_expr()?)
        } else {
            None
        };

        let group_by = if self.parse_keywords(vec!["GROUP", "BY"]) {
            self.parse_expr_list()?
        } else {
            vec![]
        };

        let having = if self.parse_keyword("HAVING") {
            Some(self.parse_expr()?)
        } else {
            None
        };

        Ok(SQLSelect {
            all,
            distinct,
            projection,
            selection,
            relation,
            joins,
            group_by,
            having,
        })
    }

    /// A table name or a parenthesized subquery, followed by optional `[AS] alias`
    pub fn parse_table_factor(&mut self) -> Result<TableFactor, ParserError> {
        let lateral = self.parse_keyword("LATERAL");
        if self.consume_token(&Token::LParen) {
            if self.parse_keyword("SELECT")
                || self.parse_keyword("WITH")
                || self.parse_keyword("VALUES")
            {
                self.prev_token();
                let subquery = Box::new(self.parse_query()?);
                self.expect_token(&Token::RParen)?;
                let alias = self.parse_optional_table_alias(keywords::RESERVED_FOR_TABLE_ALIAS)?;
<<<<<<< HEAD
                Ok(TableFactor::Derived { subquery, alias })
=======
                Ok(TableFactor::Derived {
                    lateral,
                    subquery,
                    alias,
                })
            } else if lateral {
                parser_err!("Expected subquery after LATERAL, found nested join".to_string())
>>>>>>> d180ef1e
            } else {
                let base = Box::new(self.parse_table_factor()?);
                let joins = self.parse_joins()?;
                self.expect_token(&Token::RParen)?;
                Ok(TableFactor::NestedJoin { base, joins })
            }
<<<<<<< HEAD
=======
        } else if lateral {
            self.expected("subquery after LATERAL", self.peek_token())
>>>>>>> d180ef1e
        } else {
            let name = self.parse_object_name()?;
            // Postgres, MSSQL: table-valued functions:
            let args = if self.consume_token(&Token::LParen) {
                self.parse_optional_args()?
            } else {
                vec![]
            };
            let alias = self.parse_optional_table_alias(keywords::RESERVED_FOR_TABLE_ALIAS)?;
            // MSSQL-specific table hints:
            let mut with_hints = vec![];
            if self.parse_keyword("WITH") {
                if self.consume_token(&Token::LParen) {
                    with_hints = self.parse_expr_list()?;
                    self.expect_token(&Token::RParen)?;
                } else {
                    // rewind, as WITH may belong to the next statement's CTE
                    self.prev_token();
                }
            };
            Ok(TableFactor::Table {
                name,
                alias,
                args,
                with_hints,
            })
        }
    }

    fn parse_join_constraint(&mut self, natural: bool) -> Result<JoinConstraint, ParserError> {
        if natural {
            Ok(JoinConstraint::Natural)
        } else if self.parse_keyword("ON") {
            let constraint = self.parse_expr()?;
            Ok(JoinConstraint::On(constraint))
        } else if self.parse_keyword("USING") {
            let columns = self.parse_parenthesized_column_list(Mandatory)?;
            Ok(JoinConstraint::Using(columns))
        } else {
            self.expected("ON, or USING after JOIN", self.peek_token())
        }
    }

    fn parse_joins(&mut self) -> Result<Vec<Join>, ParserError> {
        let mut joins = vec![];
        loop {
            let join = match &self.peek_token() {
                Some(Token::Comma) => {
                    self.next_token();
                    Join {
                        relation: self.parse_table_factor()?,
                        join_operator: JoinOperator::Implicit,
                    }
                }
                Some(Token::SQLWord(kw)) if kw.keyword == "CROSS" => {
                    self.next_token();
                    self.expect_keyword("JOIN")?;
                    Join {
                        relation: self.parse_table_factor()?,
                        join_operator: JoinOperator::Cross,
                    }
                }
                _ => {
                    let natural = self.parse_keyword("NATURAL");
                    let peek_keyword = if let Some(Token::SQLWord(kw)) = self.peek_token() {
                        kw.keyword
                    } else {
                        String::default()
                    };

                    let join_operator_type = match peek_keyword.as_ref() {
                        "INNER" | "JOIN" => {
                            let _ = self.parse_keyword("INNER");
                            self.expect_keyword("JOIN")?;
                            JoinOperator::Inner
                        }
                        kw @ "LEFT" | kw @ "RIGHT" | kw @ "FULL" => {
                            let _ = self.next_token();
                            let _ = self.parse_keyword("OUTER");
                            self.expect_keyword("JOIN")?;
                            match kw {
                                "LEFT" => JoinOperator::LeftOuter,
                                "RIGHT" => JoinOperator::RightOuter,
                                "FULL" => JoinOperator::FullOuter,
                                _ => unreachable!(),
                            }
                        }
                        _ if natural => {
                            return self.expected("a join type after NATURAL", self.peek_token());
                        }
                        _ => break,
                    };
                    let relation = self.parse_table_factor()?;
                    let join_constraint = self.parse_join_constraint(natural)?;
                    Join {
                        relation,
                        join_operator: join_operator_type(join_constraint),
                    }
                }
            };
            joins.push(join);
        }
        Ok(joins)
    }

    /// Parse an INSERT statement
    pub fn parse_insert(&mut self) -> Result<SQLStatement, ParserError> {
        self.expect_keyword("INTO")?;
        let table_name = self.parse_object_name()?;
        let columns = self.parse_parenthesized_column_list(Optional)?;
        let source = Box::new(self.parse_query()?);
        Ok(SQLStatement::SQLInsert {
            table_name,
            columns,
            source,
        })
    }

    pub fn parse_update(&mut self) -> Result<SQLStatement, ParserError> {
        let table_name = self.parse_object_name()?;
        self.expect_keyword("SET")?;
        let mut assignments = vec![];
        loop {
            let id = self.parse_identifier()?;
            self.expect_token(&Token::Eq)?;
            let value = self.parse_expr()?;
            assignments.push(SQLAssignment { id, value });
            if !self.consume_token(&Token::Comma) {
                break;
            }
        }
        let selection = if self.parse_keyword("WHERE") {
            Some(self.parse_expr()?)
        } else {
            None
        };
        Ok(SQLStatement::SQLUpdate {
            table_name,
            assignments,
            selection,
        })
    }

    /// Parse a comma-delimited list of SQL expressions
    pub fn parse_expr_list(&mut self) -> Result<Vec<ASTNode>, ParserError> {
        let mut expr_list: Vec<ASTNode> = vec![];
        loop {
            expr_list.push(self.parse_expr()?);
            if !self.consume_token(&Token::Comma) {
                break;
            }
        }
        Ok(expr_list)
    }

    pub fn parse_optional_args(&mut self) -> Result<Vec<ASTNode>, ParserError> {
        if self.consume_token(&Token::RParen) {
            Ok(vec![])
        } else {
            let args = self.parse_expr_list()?;
            self.expect_token(&Token::RParen)?;
            Ok(args)
        }
    }

    /// Parse a comma-delimited list of projections after SELECT
    pub fn parse_select_list(&mut self) -> Result<Vec<SQLSelectItem>, ParserError> {
        let mut projections: Vec<SQLSelectItem> = vec![];
        loop {
            let expr = self.parse_expr()?;
            if let ASTNode::SQLWildcard = expr {
                projections.push(SQLSelectItem::Wildcard);
            } else if let ASTNode::SQLQualifiedWildcard(prefix) = expr {
                projections.push(SQLSelectItem::QualifiedWildcard(SQLObjectName(prefix)));
            } else {
                // `expr` is a regular SQL expression and can be followed by an alias
                if let Some(alias) =
                    self.parse_optional_alias(keywords::RESERVED_FOR_COLUMN_ALIAS)?
                {
                    projections.push(SQLSelectItem::ExpressionWithAlias { expr, alias });
                } else {
                    projections.push(SQLSelectItem::UnnamedExpression(expr));
                }
            }

            if !self.consume_token(&Token::Comma) {
                break;
            }
        }
        Ok(projections)
    }

    /// Parse a comma-delimited list of SQL ORDER BY expressions
    pub fn parse_order_by_expr_list(&mut self) -> Result<Vec<SQLOrderByExpr>, ParserError> {
        let mut expr_list: Vec<SQLOrderByExpr> = vec![];
        loop {
            let expr = self.parse_expr()?;

            let asc = if self.parse_keyword("ASC") {
                Some(true)
            } else if self.parse_keyword("DESC") {
                Some(false)
            } else {
                None
            };

            expr_list.push(SQLOrderByExpr { expr, asc });
            if !self.consume_token(&Token::Comma) {
                break;
            }
        }
        Ok(expr_list)
    }

    /// Parse a LIMIT clause
    pub fn parse_limit(&mut self) -> Result<Option<ASTNode>, ParserError> {
        if self.parse_keyword("ALL") {
            Ok(None)
        } else {
            self.parse_literal_uint()
                .map(|n| Some(ASTNode::SQLValue(Value::Long(n))))
        }
    }

<<<<<<< HEAD
=======
    /// Parse an OFFSET clause
    pub fn parse_offset(&mut self) -> Result<ASTNode, ParserError> {
        let value = self
            .parse_literal_uint()
            .map(|n| ASTNode::SQLValue(Value::Long(n)))?;
        self.expect_one_of_keywords(&["ROW", "ROWS"])?;
        Ok(value)
    }

    /// Parse a FETCH clause
    pub fn parse_fetch(&mut self) -> Result<Fetch, ParserError> {
        self.expect_one_of_keywords(&["FIRST", "NEXT"])?;
        let (quantity, percent) = if self.parse_one_of_keywords(&["ROW", "ROWS"]).is_some() {
            (None, false)
        } else {
            let quantity = self.parse_sql_value()?;
            let percent = self.parse_keyword("PERCENT");
            self.expect_one_of_keywords(&["ROW", "ROWS"])?;
            (Some(quantity), percent)
        };
        let with_ties = if self.parse_keyword("ONLY") {
            false
        } else if self.parse_keywords(vec!["WITH", "TIES"]) {
            true
        } else {
            return self.expected("one of ONLY or WITH TIES", self.peek_token());
        };
        Ok(Fetch {
            with_ties,
            percent,
            quantity,
        })
    }

>>>>>>> d180ef1e
    pub fn parse_values(&mut self) -> Result<SQLValues, ParserError> {
        let mut values = vec![];
        loop {
            self.expect_token(&Token::LParen)?;
            values.push(self.parse_expr_list()?);
            self.expect_token(&Token::RParen)?;
            match self.peek_token() {
                Some(Token::Comma) => self.next_token(),
                _ => break,
            };
        }
        Ok(SQLValues(values))
    }
}

impl SQLWord {
    pub fn as_sql_ident(&self) -> SQLIdent {
        self.to_string()
    }
}

#[cfg(test)]
mod tests {
    use super::*;
    use crate::test_utils::all_dialects;

    #[test]
    fn test_prev_index() {
        let sql = "SELECT version";
        all_dialects().run_parser_method(sql, |parser| {
            assert_eq!(parser.peek_token(), Some(Token::make_keyword("SELECT")));
            assert_eq!(parser.next_token(), Some(Token::make_keyword("SELECT")));
            parser.prev_token();
            assert_eq!(parser.next_token(), Some(Token::make_keyword("SELECT")));
            assert_eq!(parser.next_token(), Some(Token::make_word("version", None)));
            parser.prev_token();
            assert_eq!(parser.peek_token(), Some(Token::make_word("version", None)));
            assert_eq!(parser.next_token(), Some(Token::make_word("version", None)));
            assert_eq!(parser.peek_token(), None);
            parser.prev_token();
            assert_eq!(parser.next_token(), Some(Token::make_word("version", None)));
            assert_eq!(parser.next_token(), None);
            assert_eq!(parser.next_token(), None);
            parser.prev_token();
        });
    }
}<|MERGE_RESOLUTION|>--- conflicted
+++ resolved
@@ -11,11 +11,6 @@
 // WITHOUT WARRANTIES OR CONDITIONS OF ANY KIND, either express or implied.
 // See the License for the specific language governing permissions and
 // limitations under the License.
-//
-// Additional modifications to this file may have been made by Timely
-// Data, Inc. See the version control log for precise modification
-// information. The derived work is copyright 2019 Timely Data and
-// is not licensed under the terms of the above license.
 
 //! SQL Parser
 
@@ -181,21 +176,12 @@
                 "CASE" => self.parse_case_expression(),
                 "CAST" => self.parse_cast_expression(),
                 "DATE" => Ok(ASTNode::SQLValue(Value::Date(self.parse_literal_string()?))),
-<<<<<<< HEAD
-                "EXTRACT" => self.parse_extract_expression(),
-                "EXISTS" => self.parse_exists_expression(),
-                "INTERVAL" => self.parse_literal_interval(),
-                "NOT" => Ok(ASTNode::SQLUnary {
-                    operator: SQLOperator::Not,
-                    expr: Box::new(self.parse_subexpr(Self::UNARY_NOT_PREC)?),
-=======
                 "EXISTS" => self.parse_exists_expression(),
                 "EXTRACT" => self.parse_extract_expression(),
                 "INTERVAL" => self.parse_literal_interval(),
                 "NOT" => Ok(ASTNode::SQLUnary {
                     operator: SQLOperator::Not,
                     expr: Box::new(self.parse_subexpr(15)?),
->>>>>>> d180ef1e
                 }),
                 "TIME" => Ok(ASTNode::SQLValue(Value::Time(self.parse_literal_string()?))),
                 "TIMESTAMP" => Ok(ASTNode::SQLValue(Value::Timestamp(
@@ -280,13 +266,8 @@
         let distinct = self.parse_keyword("DISTINCT");
         if all && distinct {
             return parser_err!(format!(
-<<<<<<< HEAD
-                "Cannot specify both ALL and DISTINCT in function: {:?}",
-                name
-=======
                 "Cannot specify both ALL and DISTINCT in function: {}",
                 name.to_string(),
->>>>>>> d180ef1e
             ));
         }
         let args = self.parse_optional_args()?;
@@ -418,8 +399,6 @@
         })
     }
 
-<<<<<<< HEAD
-=======
     /// Parse a SQL EXISTS expression e.g. `WHERE EXISTS(SELECT ...)`.
     pub fn parse_exists_expression(&mut self) -> Result<ASTNode, ParserError> {
         self.expect_token(&Token::LParen)?;
@@ -428,7 +407,6 @@
         Ok(exists_node)
     }
 
->>>>>>> d180ef1e
     pub fn parse_extract_expression(&mut self) -> Result<ASTNode, ParserError> {
         self.expect_token(&Token::LParen)?;
         let field = self.parse_date_time_field()?;
@@ -458,17 +436,6 @@
         }
     }
 
-<<<<<<< HEAD
-    /// Parse a SQL EXISTS expression e.g. `WHERE EXISTS(SELECT ...)`.
-    pub fn parse_exists_expression(&mut self) -> Result<ASTNode, ParserError> {
-        self.expect_token(&Token::LParen)?;
-        let exists_node = ASTNode::SQLExists(Box::new(self.parse_query()?));
-        self.expect_token(&Token::RParen)?;
-        Ok(exists_node)
-    }
-
-=======
->>>>>>> d180ef1e
     /// Parse an INTERVAL literal.
     ///
     /// Some valid intervals:
@@ -499,15 +466,9 @@
         // we'll actually get *two* precisions here, for both the start and the
         // end.
         let (start_precision, end_precision) = if self.consume_token(&Token::LParen) {
-<<<<<<< HEAD
-            let start_precision = Some(self.parse_literal_int()? as usize);
-            let end_precision = if self.consume_token(&Token::Comma) {
-                Some(self.parse_literal_int()? as usize)
-=======
             let start_precision = Some(self.parse_literal_uint()?);
             let end_precision = if self.consume_token(&Token::Comma) {
                 Some(self.parse_literal_uint()?)
->>>>>>> d180ef1e
             } else {
                 None
             };
@@ -647,11 +608,8 @@
 
     /// Parses `BETWEEN <low> AND <high>`, assuming the `BETWEEN` keyword was already consumed
     pub fn parse_between(&mut self, expr: ASTNode, negated: bool) -> Result<ASTNode, ParserError> {
-<<<<<<< HEAD
-=======
         // Stop parsing subexpressions for <low> and <high> on tokens with
         // precedence lower than that of `BETWEEN`, such as `AND`, `IS`, etc.
->>>>>>> d180ef1e
         let low = self.parse_subexpr(Self::BETWEEN_PREC)?;
         self.expect_keyword("AND")?;
         let high = self.parse_subexpr(Self::BETWEEN_PREC)?;
@@ -671,10 +629,6 @@
         })
     }
 
-<<<<<<< HEAD
-    const UNARY_NOT_PREC: u8 = 15;
-=======
->>>>>>> d180ef1e
     const BETWEEN_PREC: u8 = 20;
     const PLUS_MINUS_PREC: u8 = 30;
 
@@ -690,20 +644,12 @@
                     // The precedence of NOT varies depending on keyword that
                     // follows it. If it is followed by IN, BETWEEN, or LIKE,
                     // it takes on the precedence of those tokens. Otherwise it
-<<<<<<< HEAD
-                    // takes on UNARY_NOT_PREC.
-                    Some(Token::SQLWord(k)) if k.keyword == "IN" => Ok(Self::BETWEEN_PREC),
-                    Some(Token::SQLWord(k)) if k.keyword == "BETWEEN" => Ok(Self::BETWEEN_PREC),
-                    Some(Token::SQLWord(k)) if k.keyword == "LIKE" => Ok(Self::BETWEEN_PREC),
-                    _ => Ok(Self::UNARY_NOT_PREC),
-=======
                     // is not an infix operator, and therefore has zero
                     // precedence.
                     Some(Token::SQLWord(k)) if k.keyword == "IN" => Ok(Self::BETWEEN_PREC),
                     Some(Token::SQLWord(k)) if k.keyword == "BETWEEN" => Ok(Self::BETWEEN_PREC),
                     Some(Token::SQLWord(k)) if k.keyword == "LIKE" => Ok(Self::BETWEEN_PREC),
                     _ => Ok(0),
->>>>>>> d180ef1e
                 },
                 Token::SQLWord(k) if k.keyword == "IS" => Ok(17),
                 Token::SQLWord(k) if k.keyword == "IN" => Ok(Self::BETWEEN_PREC),
@@ -722,12 +668,8 @@
         }
     }
 
-<<<<<<< HEAD
-    /// Return first non-whitespace token that has not yet been processed
-=======
     /// Return the first non-whitespace token that has not yet been processed
     /// (or None if reached end-of-file)
->>>>>>> d180ef1e
     pub fn peek_token(&self) -> Option<Token> {
         self.peek_nth_token(0)
     }
@@ -736,36 +678,6 @@
     pub fn peek_nth_token(&self, mut n: usize) -> Option<Token> {
         let mut index = self.index;
         loop {
-<<<<<<< HEAD
-            match self.token_at(index) {
-                Some(Token::Whitespace(_)) => {
-                    index += 1;
-                }
-                Some(token) => {
-                    if n == 0 {
-                        return Some(token);
-                    }
-                    index += 1;
-                    n -= 1;
-                }
-                None => {
-                    return None;
-                }
-            }
-        }
-    }
-
-    /// Get the next token skipping whitespace and increment the token index
-    pub fn next_token(&mut self) -> Option<Token> {
-        loop {
-            match self.next_token_no_skip() {
-                Some(Token::Whitespace(_)) => {
-                    continue;
-                }
-                token => {
-                    return token;
-                }
-=======
             index += 1;
             match self.tokens.get(index - 1) {
                 Some(Token::Whitespace(_)) => continue,
@@ -788,7 +700,6 @@
             match self.tokens.get(self.index - 1) {
                 Some(Token::Whitespace(_)) => continue,
                 token => return token.cloned(),
->>>>>>> d180ef1e
             }
         }
     }
@@ -987,11 +898,7 @@
     pub fn parse_create_external_table(&mut self) -> Result<SQLStatement, ParserError> {
         self.expect_keyword("TABLE")?;
         let table_name = self.parse_object_name()?;
-<<<<<<< HEAD
-        let (columns, constraints) = self.parse_table_defs()?;
-=======
         let (columns, constraints) = self.parse_columns()?;
->>>>>>> d180ef1e
         self.expect_keyword("STORED")?;
         self.expect_keyword("AS")?;
         let file_format = self.parse_identifier()?.parse::<FileFormat>()?;
@@ -1017,18 +924,11 @@
         // ANSI SQL and Postgres support RECURSIVE here, but we don't support it either.
         let name = self.parse_object_name()?;
         let columns = self.parse_parenthesized_column_list(Optional)?;
-<<<<<<< HEAD
-        let mut with_options = vec![];
-        if self.parse_keyword("WITH") {
-            with_options = self.parse_with_options()?;
-        }
-=======
         let with_options = if self.parse_keyword("WITH") {
             self.parse_with_options()?
         } else {
             vec![]
         };
->>>>>>> d180ef1e
         self.expect_keyword("AS")?;
         let query = Box::new(self.parse_query()?);
         // Optional `WITH [ CASCADED | LOCAL ] CHECK OPTION` is widely supported here.
@@ -1042,47 +942,20 @@
     }
 
     pub fn parse_drop(&mut self) -> Result<SQLStatement, ParserError> {
-<<<<<<< HEAD
-        if self.parse_keyword("TABLE") {
-            self.parse_drop_table()
-        } else if self.parse_keyword("VIEW") {
-            self.parse_drop_view()
-        } else if self.parse_keyword("DATA") {
-            self.parse_drop_data_source()
-        } else {
-            parser_err!(format!(
-                "Unexpected token after DROP: {:?}",
-                self.peek_token()
-            ))
-        }
-    }
-
-    pub fn parse_drop_table(&mut self) -> Result<SQLStatement, ParserError> {
-        Ok(SQLStatement::SQLDropTable(self.parse_drop_inner()?))
-    }
-
-    pub fn parse_drop_data_source(&mut self) -> Result<SQLStatement, ParserError> {
-        self.expect_keyword("SOURCE")?;
-        Ok(SQLStatement::SQLDropDataSource(self.parse_drop_inner()?))
-    }
-
-    pub fn parse_drop_view(&mut self) -> Result<SQLStatement, ParserError> {
-        Ok(SQLStatement::SQLDropView(self.parse_drop_inner()?))
-    }
-
-    pub fn parse_drop_inner(&mut self) -> Result<SQLDrop, ParserError> {
-=======
         let object_type = if self.parse_keyword("TABLE") {
             SQLObjectType::Table
         } else if self.parse_keyword("VIEW") {
             SQLObjectType::View
+        } else if self.parse_keywords(vec!["DATA", "SOURCE"]) {
+            SQLObjectType::DataSource
+        } else if self.parse_keywords(vec!["DATA", "SINK"]) {
+            SQLObjectType::DataSink
         } else {
             return parser_err!(format!(
                 "Unexpected token after DROP: {:?}",
                 self.peek_token()
             ));
         };
->>>>>>> d180ef1e
         let if_exists = self.parse_keywords(vec!["IF", "EXISTS"]);
         let mut names = vec![self.parse_object_name()?];
         loop {
@@ -1097,14 +970,6 @@
             }
         }
         let cascade = self.parse_keyword("CASCADE");
-<<<<<<< HEAD
-        let restrict = !cascade && self.parse_keyword("RESTRICT");
-        Ok(SQLDrop {
-            if_exists,
-            names,
-            cascade,
-            restrict,
-=======
         let restrict = self.parse_keyword("RESTRICT");
         if cascade && restrict {
             return parser_err!("Cannot specify both CASCADE and RESTRICT in DROP");
@@ -1114,20 +979,12 @@
             if_exists,
             names,
             cascade,
->>>>>>> d180ef1e
         })
     }
 
     pub fn parse_create_table(&mut self) -> Result<SQLStatement, ParserError> {
         let table_name = self.parse_object_name()?;
         // parse optional column list (schema)
-<<<<<<< HEAD
-        let (columns, constraints) = self.parse_table_defs()?;
-        let mut with_options = vec![];
-        if self.parse_keyword("WITH") {
-            with_options = self.parse_with_options()?;
-        }
-=======
         let (columns, constraints) = self.parse_columns()?;
 
         let with_options = if self.parse_keyword("WITH") {
@@ -1136,7 +993,6 @@
             vec![]
         };
 
->>>>>>> d180ef1e
         Ok(SQLStatement::SQLCreateTable {
             name: table_name,
             columns,
@@ -1148,86 +1004,14 @@
         })
     }
 
-<<<<<<< HEAD
-    fn parse_table_defs(
-        &mut self,
-    ) -> Result<(Vec<SQLColumnDef>, Vec<SQLTableConstraint>), ParserError> {
-        let mut columns = vec![];
-        let mut constraints = vec![];
-        if !self.consume_token(&Token::LParen) {
-=======
     fn parse_columns(&mut self) -> Result<(Vec<SQLColumnDef>, Vec<TableConstraint>), ParserError> {
         let mut columns = vec![];
         let mut constraints = vec![];
         if !self.consume_token(&Token::LParen) || self.consume_token(&Token::RParen) {
->>>>>>> d180ef1e
             return Ok((columns, constraints));
         }
 
         loop {
-<<<<<<< HEAD
-            match self.next_token() {
-                Some(Token::SQLWord(_)) => {
-                    self.prev_token();
-
-                    let constraint_name = if self.parse_keyword("CONSTRAINT") {
-                        Some(self.parse_identifier()?)
-                    } else {
-                        None
-                    };
-
-                    if self.parse_keywords(vec!["PRIMARY", "KEY"]) {
-                        let constraint = SQLTableConstraint::PrimaryKey {
-                            name: constraint_name,
-                            columns: self.parse_parenthesized_column_list(Mandatory)?,
-                        };
-                        constraints.push(constraint);
-                    } else if self.parse_keyword("UNIQUE") {
-                        let constraint = SQLTableConstraint::Unique {
-                            name: constraint_name,
-                            columns: self.parse_parenthesized_column_list(Mandatory)?,
-                        };
-                        constraints.push(constraint);
-                    } else if self.parse_keyword("CHECK") {
-                        self.expect_token(&Token::LParen)?;
-                        let expr = self.parse_expr()?;
-                        self.expect_token(&Token::RParen)?;
-                        let constraint = SQLTableConstraint::Check {
-                            name: constraint_name,
-                            expr,
-                        };
-                        constraints.push(constraint);
-                    } else if constraint_name.is_some() {
-                        self.expected(
-                            "keyword after CONSTRAINT name in table definition",
-                            self.peek_token(),
-                        )?;
-                    } else {
-                        let column_name = self.parse_identifier()?;
-                        let data_type = self.parse_data_type()?;
-                        let mut column_constraints = vec![];
-                        loop {
-                            match self.peek_token() {
-                                None | Some(Token::Comma) | Some(Token::RParen) => break,
-                                _ => column_constraints.push(self.parse_column_constraint()?),
-                            }
-                        }
-                        columns.push(SQLColumnDef {
-                            name: column_name,
-                            data_type,
-                            constraints: column_constraints,
-                        });
-                    }
-                }
-                Some(Token::Comma) => (),
-                Some(Token::RParen) => break,
-                other => {
-                    return parser_err!(format!(
-                        "Expected ',' or ')' after column definition but found {:?}",
-                        other
-                    ));
-                }
-=======
             if let Some(constraint) = self.parse_optional_table_constraint()? {
                 constraints.push(constraint);
             } else if let Some(Token::SQLWord(column_name)) = self.peek_token() {
@@ -1261,57 +1045,10 @@
                 break;
             } else if !comma {
                 return self.expected("',' or ')' after column definition", self.peek_token());
->>>>>>> d180ef1e
             }
         }
 
         Ok((columns, constraints))
-<<<<<<< HEAD
-    }
-
-    pub fn parse_column_constraint(&mut self) -> Result<SQLColumnConstraint, ParserError> {
-        if self.parse_keywords(vec!["NOT", "NULL"]) {
-            return Ok(SQLColumnConstraint::NotNull);
-        } else if self.parse_keyword("NULL") {
-            return Ok(SQLColumnConstraint::Null);
-        } else if self.parse_keyword("DEFAULT") {
-            // We want to allow as many DEFAULT expressions as possible, but
-            // calling self.parse_expr() will choke on expressions like "DEFAULT
-            // 1 NOT NULL". Typically this would be a syntax error, as "1 NOT
-            // NULL" is not a valid SQL expression, but in this case we know
-            // that NOT NULL is part of the next column constraint. As it turns
-            // out, the only expressions that cause trouble all have precedence
-            // less than or equal to BETWEEN, so we pass BETWEEN_PREC to stop
-            // parsing on tokens with precedence less than or equal to BETWEEN.
-            // The same trick is employed by PostgreSQL [0].
-            // https://github.com/postgres/postgres/blob/56b78626c/src/backend/parser/gram.y#L13366-L13370
-            let expr = self.parse_subexpr(Self::BETWEEN_PREC)?;
-            return Ok(SQLColumnConstraint::Default(expr));
-        }
-
-        let name = if self.parse_keyword("CONSTRAINT") {
-            Some(self.parse_identifier()?)
-        } else {
-            None
-        };
-
-        if self.parse_keywords(vec!["PRIMARY", "KEY"]) {
-            Ok(SQLColumnConstraint::PrimaryKey(name))
-        } else if self.parse_keyword("UNIQUE") {
-            Ok(SQLColumnConstraint::Unique(name))
-        } else if self.parse_keyword("CHECK") {
-            self.expect_token(&Token::LParen)?;
-            let expr = self.parse_expr()?;
-            self.expect_token(&Token::RParen)?;
-            Ok(SQLColumnConstraint::Check { name, expr })
-        } else {
-            parser_err!(format!(
-                "Unexpected token in column definition: {:?}",
-                self.peek_token()
-            ))
-        }
-=======
->>>>>>> d180ef1e
     }
 
     pub fn parse_column_constraint(&mut self) -> Result<ColumnConstraint, ParserError> {
@@ -1361,8 +1098,6 @@
         }
     }
 
-<<<<<<< HEAD
-=======
     pub fn parse_optional_table_constraint(
         &mut self,
     ) -> Result<Option<TableConstraint>, ParserError> {
@@ -1414,7 +1149,6 @@
         }
     }
 
->>>>>>> d180ef1e
     pub fn parse_with_options(&mut self) -> Result<Vec<SQLOption>, ParserError> {
         self.expect_token(&Token::LParen)?;
         let mut options = vec![];
@@ -1536,20 +1270,7 @@
                 Token::NationalStringLiteral(ref s) => {
                     Ok(Value::NationalStringLiteral(s.to_string()))
                 }
-<<<<<<< HEAD
-                Token::HexStringLiteral(ref s) => {
-                    if let Some(bad) = s.chars().find(|c| !c.is_ascii_hexdigit()) {
-                        parser_err!(format!(
-                            "Hexadecimal string literal contains non-hex character: {}",
-                            bad
-                        ))
-                    } else {
-                        Ok(Value::HexStringLiteral(s.to_string()))
-                    }
-                }
-=======
                 Token::HexStringLiteral(ref s) => Ok(Value::HexStringLiteral(s.to_string())),
->>>>>>> d180ef1e
                 _ => parser_err!(format!("Unsupported value: {:?}", t)),
             },
             None => parser_err!("Expecting a value, but found EOF"),
@@ -1679,23 +1400,6 @@
                 self.prev_token();
                 Ok(None) // no alias found
             }
-        }
-    }
-
-    /// Parse `AS identifier` when the AS is describing a table-valued object,
-    /// like in `... FROM generate_series(1, 10) AS t (col)`. In this case
-    /// the alias is allowed to optionally name the columns in the table, in
-    /// addition to the table itself.
-    pub fn parse_optional_table_alias(
-        &mut self,
-        reserved_kwds: &[&str],
-    ) -> Result<Option<TableAlias>, ParserError> {
-        match self.parse_optional_alias(reserved_kwds)? {
-            Some(name) => {
-                let columns = self.parse_parenthesized_column_list(Optional)?;
-                Ok(Some(TableAlias { name, columns }))
-            }
-            None => Ok(None),
         }
     }
 
@@ -1983,7 +1687,6 @@
         };
 
         Ok(SQLSelect {
-            all,
             distinct,
             projection,
             selection,
@@ -2006,9 +1709,6 @@
                 let subquery = Box::new(self.parse_query()?);
                 self.expect_token(&Token::RParen)?;
                 let alias = self.parse_optional_table_alias(keywords::RESERVED_FOR_TABLE_ALIAS)?;
-<<<<<<< HEAD
-                Ok(TableFactor::Derived { subquery, alias })
-=======
                 Ok(TableFactor::Derived {
                     lateral,
                     subquery,
@@ -2016,18 +1716,14 @@
                 })
             } else if lateral {
                 parser_err!("Expected subquery after LATERAL, found nested join".to_string())
->>>>>>> d180ef1e
             } else {
                 let base = Box::new(self.parse_table_factor()?);
                 let joins = self.parse_joins()?;
                 self.expect_token(&Token::RParen)?;
                 Ok(TableFactor::NestedJoin { base, joins })
             }
-<<<<<<< HEAD
-=======
         } else if lateral {
             self.expected("subquery after LATERAL", self.peek_token())
->>>>>>> d180ef1e
         } else {
             let name = self.parse_object_name()?;
             // Postgres, MSSQL: table-valued functions:
@@ -2252,8 +1948,6 @@
         }
     }
 
-<<<<<<< HEAD
-=======
     /// Parse an OFFSET clause
     pub fn parse_offset(&mut self) -> Result<ASTNode, ParserError> {
         let value = self
@@ -2288,7 +1982,6 @@
         })
     }
 
->>>>>>> d180ef1e
     pub fn parse_values(&mut self) -> Result<SQLValues, ParserError> {
         let mut values = vec![];
         loop {
