--- conflicted
+++ resolved
@@ -1,4 +1,3 @@
-<<<<<<< HEAD
 // Copyright 2018 Grove Enterprises LLC
 //
 // Licensed under the Apache License, Version 2.0 (the "License");
@@ -17,12 +16,6 @@
 // Data, Inc. See the version control log for precise modification
 // information. The derived work is copyright 2019 Timely Data and
 // is not licensed under the terms of the above license.
-
-extern crate log;
-extern crate sqlparser;
-=======
-#![warn(clippy::all)]
->>>>>>> 4b27db0b
 
 use sqlparser::dialect::AnsiSqlDialect;
 use sqlparser::sqlast::*;
