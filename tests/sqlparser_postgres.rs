<<<<<<< HEAD
// Copyright 2018 Grove Enterprises LLC
//
// Licensed under the Apache License, Version 2.0 (the "License");
// you may not use this file except in compliance with the License.
// You may obtain a copy of the License at
//
// http://www.apache.org/licenses/LICENSE-2.0
//
// Unless required by applicable law or agreed to in writing, software
// distributed under the License is distributed on an "AS IS" BASIS,
// WITHOUT WARRANTIES OR CONDITIONS OF ANY KIND, either express or implied.
// See the License for the specific language governing permissions and
// limitations under the License.
//
// Additional modifications to this file may have been made by Timely
// Data, Inc. See the version control log for precise modification
// information. The derived work is copyright 2019 Timely Data and
// is not licensed under the terms of the above license.

extern crate log;
extern crate sqlparser;
=======
#![warn(clippy::all)]

use log::debug;
>>>>>>> 4b27db0b

use sqlparser::dialect::PostgreSqlDialect;
use sqlparser::sqlast::*;
use sqlparser::sqlparser::*;
use sqlparser::sqltokenizer::*;

#[test]
fn test_prev_index() {
    let sql: &str = "SELECT version()";
    let mut parser = parser(sql);
    assert_eq!(parser.prev_token(), None);
    assert_eq!(parser.next_token(), Some(Token::make_keyword("SELECT")));
    assert_eq!(parser.next_token(), Some(Token::make_word("version", None)));
    assert_eq!(parser.prev_token(), Some(Token::make_word("version", None)));
    assert_eq!(parser.peek_token(), Some(Token::make_word("version", None)));
    assert_eq!(parser.prev_token(), Some(Token::make_keyword("SELECT")));
    assert_eq!(parser.prev_token(), None);
}

#[test]
fn parse_simple_insert() {
    let sql = String::from("INSERT INTO customer VALUES(1, 2, 3)");
    match verified_stmt(&sql) {
        SQLStatement::SQLInsert {
            table_name,
            columns,
            values,
            ..
        } => {
            assert_eq!(table_name.to_string(), "customer");
            assert!(columns.is_empty());
            assert_eq!(
                vec![vec![
                    ASTNode::SQLValue(Value::Long(1)),
                    ASTNode::SQLValue(Value::Long(2)),
                    ASTNode::SQLValue(Value::Long(3))
                ]],
                values
            );
        }
        _ => unreachable!(),
    }
}

#[test]
fn parse_common_insert() {
    let sql = String::from("INSERT INTO public.customer VALUES(1, 2, 3)");
    match verified_stmt(&sql) {
        SQLStatement::SQLInsert {
            table_name,
            columns,
            values,
            ..
        } => {
            assert_eq!(table_name.to_string(), "public.customer");
            assert!(columns.is_empty());
            assert_eq!(
                vec![vec![
                    ASTNode::SQLValue(Value::Long(1)),
                    ASTNode::SQLValue(Value::Long(2)),
                    ASTNode::SQLValue(Value::Long(3))
                ]],
                values
            );
        }
        _ => unreachable!(),
    }
}

#[test]
fn parse_complex_insert() {
    let sql = String::from("INSERT INTO db.public.customer VALUES(1, 2, 3)");
    match verified_stmt(&sql) {
        SQLStatement::SQLInsert {
            table_name,
            columns,
            values,
            ..
        } => {
            assert_eq!(table_name.to_string(), "db.public.customer");
            assert!(columns.is_empty());
            assert_eq!(
                vec![vec![
                    ASTNode::SQLValue(Value::Long(1)),
                    ASTNode::SQLValue(Value::Long(2)),
                    ASTNode::SQLValue(Value::Long(3))
                ]],
                values
            );
        }
        _ => unreachable!(),
    }
}

#[test]
fn parse_invalid_table_name() {
    let mut parser = parser("db.public..customer");
    let ast = parser.parse_object_name();
    assert!(ast.is_err());
}

#[test]
fn parse_no_table_name() {
    let mut parser = parser("");
    let ast = parser.parse_object_name();
    assert!(ast.is_err());
}

#[test]
fn parse_insert_with_columns() {
    let sql = String::from("INSERT INTO public.customer (id, name, active) VALUES(1, 2, 3)");
    match verified_stmt(&sql) {
        SQLStatement::SQLInsert {
            table_name,
            columns,
            values,
            ..
        } => {
            assert_eq!(table_name.to_string(), "public.customer");
            assert_eq!(
                columns,
                vec!["id".to_string(), "name".to_string(), "active".to_string()]
            );
            assert_eq!(
                vec![vec![
                    ASTNode::SQLValue(Value::Long(1)),
                    ASTNode::SQLValue(Value::Long(2)),
                    ASTNode::SQLValue(Value::Long(3))
                ]],
                values
            );
        }
        _ => unreachable!(),
    }
}

#[test]
fn parse_insert_invalid() {
    let sql = String::from("INSERT public.customer (id, name, active) VALUES (1, 2, 3)");
    match Parser::parse_sql(&PostgreSqlDialect {}, sql) {
        Err(_) => {}
        _ => unreachable!(),
    }
}

#[test]
fn parse_create_table_with_defaults() {
    let sql = String::from(
        "CREATE TABLE public.customer (
            customer_id integer DEFAULT nextval(public.customer_customer_id_seq) NOT NULL,
            store_id smallint NOT NULL,
            first_name character varying(45) NOT NULL,
            last_name character varying(45) NOT NULL,
            email character varying(50),
            address_id smallint NOT NULL,
            activebool boolean DEFAULT true NOT NULL,
            create_date date DEFAULT now()::text NOT NULL,
            last_update timestamp without time zone DEFAULT now() NOT NULL,
            active integer NOT NULL)",
    );
    match one_statement_parses_to(&sql, "") {
        SQLStatement::SQLCreateTable {
            name,
            columns,
            external: false,
            file_format: None,
            location: None,
        } => {
            assert_eq!("public.customer", name.to_string());
            assert_eq!(10, columns.len());

            let c_name = &columns[0];
            assert_eq!("customer_id", c_name.name);
            assert_eq!(SQLType::Int, c_name.data_type);
            assert_eq!(false, c_name.allow_null);

            let c_lat = &columns[1];
            assert_eq!("store_id", c_lat.name);
            assert_eq!(SQLType::SmallInt, c_lat.data_type);
            assert_eq!(false, c_lat.allow_null);

            let c_lng = &columns[2];
            assert_eq!("first_name", c_lng.name);
            assert_eq!(SQLType::Varchar(Some(45)), c_lng.data_type);
            assert_eq!(false, c_lng.allow_null);
        }
        _ => unreachable!(),
    }
}

#[test]
fn parse_create_table_from_pg_dump() {
    let sql = String::from("
        CREATE TABLE public.customer (
            customer_id integer DEFAULT nextval('public.customer_customer_id_seq'::regclass) NOT NULL,
            store_id smallint NOT NULL,
            first_name character varying(45) NOT NULL,
            last_name character varying(45) NOT NULL,
            info text[],
            address_id smallint NOT NULL,
            activebool boolean DEFAULT true NOT NULL,
            create_date date DEFAULT now()::date NOT NULL,
            create_date1 date DEFAULT 'now'::text::date NOT NULL,
            last_update timestamp without time zone DEFAULT now(),
            release_year public.year,
            active integer
        )");
    match one_statement_parses_to(&sql, "") {
        SQLStatement::SQLCreateTable {
            name,
            columns,
            external: false,
            file_format: None,
            location: None,
        } => {
            assert_eq!("public.customer", name.to_string());

            let c_customer_id = &columns[0];
            assert_eq!("customer_id", c_customer_id.name);
            assert_eq!(SQLType::Int, c_customer_id.data_type);
            assert_eq!(false, c_customer_id.allow_null);

            let c_store_id = &columns[1];
            assert_eq!("store_id", c_store_id.name);
            assert_eq!(SQLType::SmallInt, c_store_id.data_type);
            assert_eq!(false, c_store_id.allow_null);

            let c_first_name = &columns[2];
            assert_eq!("first_name", c_first_name.name);
            assert_eq!(SQLType::Varchar(Some(45)), c_first_name.data_type);
            assert_eq!(false, c_first_name.allow_null);

            let c_create_date1 = &columns[8];
            assert_eq!(
                Some(ASTNode::SQLCast {
                    expr: Box::new(ASTNode::SQLCast {
                        expr: Box::new(ASTNode::SQLValue(Value::SingleQuotedString(
                            "now".to_string()
                        ))),
                        data_type: SQLType::Text
                    }),
                    data_type: SQLType::Date
                }),
                c_create_date1.default
            );

            let c_release_year = &columns[10];
            assert_eq!(
                SQLType::Custom(SQLObjectName(vec![
                    "public".to_string(),
                    "year".to_string()
                ])),
                c_release_year.data_type
            );
        }
        _ => unreachable!(),
    }
}

#[test]
fn parse_create_table_with_inherit() {
    let sql = String::from(
        "\
         CREATE TABLE bazaar.settings (\
         settings_id uuid PRIMARY KEY DEFAULT uuid_generate_v4() NOT NULL, \
         user_id uuid UNIQUE, \
         value text[], \
         use_metric boolean DEFAULT true\
         )",
    );
    match verified_stmt(&sql) {
        SQLStatement::SQLCreateTable {
            name,
            columns,
            external: false,
            file_format: None,
            location: None,
        } => {
            assert_eq!("bazaar.settings", name.to_string());

            let c_name = &columns[0];
            assert_eq!("settings_id", c_name.name);
            assert_eq!(SQLType::Uuid, c_name.data_type);
            assert_eq!(false, c_name.allow_null);
            assert_eq!(true, c_name.is_primary);
            assert_eq!(false, c_name.is_unique);

            let c_name = &columns[1];
            assert_eq!("user_id", c_name.name);
            assert_eq!(SQLType::Uuid, c_name.data_type);
            assert_eq!(true, c_name.allow_null);
            assert_eq!(false, c_name.is_primary);
            assert_eq!(true, c_name.is_unique);
        }
        _ => unreachable!(),
    }
}

#[test]
fn parse_alter_table_constraint_primary_key() {
    let sql = String::from(
        "\
         ALTER TABLE bazaar.address \
         ADD CONSTRAINT address_pkey PRIMARY KEY (address_id)",
    );
    match verified_stmt(&sql) {
        SQLStatement::SQLAlterTable { name, .. } => {
            assert_eq!(name.to_string(), "bazaar.address");
        }
        _ => unreachable!(),
    }
}

#[test]
fn parse_alter_table_constraint_foreign_key() {
    let sql = String::from("\
    ALTER TABLE public.customer \
        ADD CONSTRAINT customer_address_id_fkey FOREIGN KEY (address_id) REFERENCES public.address(address_id)");
    match verified_stmt(&sql) {
        SQLStatement::SQLAlterTable { name, .. } => {
            assert_eq!(name.to_string(), "public.customer");
        }
        _ => unreachable!(),
    }
}

#[test]
fn parse_copy_example() {
    let sql = String::from(r#"COPY public.actor (actor_id, first_name, last_name, last_update, value) FROM stdin;
1	PENELOPE	GUINESS	2006-02-15 09:34:33 0.11111
2	NICK	WAHLBERG	2006-02-15 09:34:33 0.22222
3	ED	CHASE	2006-02-15 09:34:33 0.312323
4	JENNIFER	DAVIS	2006-02-15 09:34:33 0.3232
5	JOHNNY	LOLLOBRIGIDA	2006-02-15 09:34:33 1.343
6	BETTE	NICHOLSON	2006-02-15 09:34:33 5.0
7	GRACE	MOSTEL	2006-02-15 09:34:33 6.0
8	MATTHEW	JOHANSSON	2006-02-15 09:34:33 7.0
9	JOE	SWANK	2006-02-15 09:34:33 8.0
10	CHRISTIAN	GABLE	2006-02-15 09:34:33 9.1
11	ZERO	CAGE	2006-02-15 09:34:33 10.001
12	KARL	BERRY	2017-11-02 19:15:42.308637+08 11.001
A Fateful Reflection of a Waitress And a Boat who must Discover a Sumo Wrestler in Ancient China
Kwara & Kogi
{"Deleted Scenes","Behind the Scenes"}
'awe':5 'awe-inspir':4 'barbarella':1 'cat':13 'conquer':16 'dog':18 'feminist':10 'inspir':6 'monasteri':21 'must':15 'stori':7 'streetcar':2
PHP	₱ USD $
\N  Some other value
\\."#);
    let ast = one_statement_parses_to(&sql, "");
    println!("{:#?}", ast);
    //assert_eq!(sql, ast.to_string());
}

#[test]
fn parse_timestamps_example() {
    let sql = "2016-02-15 09:43:33";
    let _ = parse_sql_expr(sql);
    //TODO add assertion
    //assert_eq!(sql, ast.to_string());
}

#[test]
fn parse_timestamps_with_millis_example() {
    let sql = "2017-11-02 19:15:42.308637";
    let _ = parse_sql_expr(sql);
    //TODO add assertion
    //assert_eq!(sql, ast.to_string());
}

#[test]
fn parse_example_value() {
    let sql = "SARAH.LEWIS@sakilacustomer.org";
    let ast = parse_sql_expr(sql);
    assert_eq!(sql, ast.to_string());
}

#[test]
fn parse_function_now() {
    let sql = "now()";
    let ast = parse_sql_expr(sql);
    assert_eq!(sql, ast.to_string());
}

fn verified_stmt(query: &str) -> SQLStatement {
    one_statement_parses_to(query, query)
}

/// Ensures that `sql` parses as a single statement, optionally checking that
/// converting AST back to string equals to `canonical` (unless an empty string
/// is provided).
fn one_statement_parses_to(sql: &str, canonical: &str) -> SQLStatement {
    let mut statements = parse_sql_statements(&sql).unwrap();
    assert_eq!(statements.len(), 1);

    let only_statement = statements.pop().unwrap();
    if !canonical.is_empty() {
        assert_eq!(canonical, only_statement.to_string())
    }
    only_statement
}

fn parse_sql_statements(sql: &str) -> Result<Vec<SQLStatement>, ParserError> {
    Parser::parse_sql(&PostgreSqlDialect {}, sql.to_string())
}

fn parse_sql_expr(sql: &str) -> ASTNode {
    debug!("sql: {}", sql);
    let mut parser = parser(sql);
    parser.parse_expr().unwrap()
}

fn parser(sql: &str) -> Parser {
    let dialect = PostgreSqlDialect {};
    let mut tokenizer = Tokenizer::new(&dialect, &sql);
    let tokens = tokenizer.tokenize().unwrap();
    debug!("tokens: {:#?}", tokens);
    Parser::new(tokens)
}<|MERGE_RESOLUTION|>--- conflicted
+++ resolved
@@ -1,4 +1,3 @@
-<<<<<<< HEAD
 // Copyright 2018 Grove Enterprises LLC
 //
 // Licensed under the Apache License, Version 2.0 (the "License");
@@ -18,13 +17,7 @@
 // information. The derived work is copyright 2019 Timely Data and
 // is not licensed under the terms of the above license.
 
-extern crate log;
-extern crate sqlparser;
-=======
-#![warn(clippy::all)]
-
 use log::debug;
->>>>>>> 4b27db0b
 
 use sqlparser::dialect::PostgreSqlDialect;
 use sqlparser::sqlast::*;
